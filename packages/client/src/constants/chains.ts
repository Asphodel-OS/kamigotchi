--- conflicted
+++ resolved
@@ -70,8 +70,4 @@
   ['OPSEP', opSepolia],
 ]);
 
-<<<<<<< HEAD
-export const defaultChainConfig = chainConfigs.get(import.meta.env.MODE ?? '')!;
-=======
-export const defaultChain = chainConfigs.get(process.env.MODE ?? '')!;
->>>>>>> 670f6852
+export const defaultChain = chainConfigs.get(import.meta.env.MODE ?? '')!;