import { getComponentValue } from '@mud-classic/recs';
import { PrivyProvider } from '@privy-io/react-auth';
import { QueryClientProvider } from '@tanstack/react-query';
import { observer } from 'mobx-react-lite';
import { useEffect, useState } from 'react';
import { WagmiProvider } from 'wagmi';

import { BootScreen } from 'app/components/boot';
import { privyConfig, tanstackClient, wagmiConfig } from 'clients/';
import { GodID, SyncState } from 'engine/constants';
import { Layers } from 'network/';
import { MainWindow } from './components/MainWindow';
import { NetworkContext } from './context';

<<<<<<< HEAD
export const Root = observer(({
  setLayers, mountReact,
}: {
  setLayers: { current: (layers: Layers) => void };
  mountReact: { current: (mount: boolean) => void };
}) => {
  const [mounted, setMounted] = useState(true);
  const [layers, _setLayers] = useState<Layers | undefined>();
=======
export const Root = observer(
  ({
    setLayers,
    mountReact,
  }: {
    setLayers: { current: (layers: Layers) => void };
    mountReact: { current: (mount: boolean) => void };
  }) => {
    const [mounted, setMounted] = useState(true);
    const [layers, _setLayers] = useState<Layers | undefined>();
    const [ready, setReady] = useState(false);

    // mount root and layers used for app context
    useEffect(() => {
      mountReact.current = (mounted: boolean) => setMounted(mounted);
      setLayers.current = (layers: Layers) => _setLayers(layers);
      localStorage.removeItem('wagmi.store');
    }, []);
>>>>>>> f0510fc3

    // show boot screen until network is loaded
    useEffect(() => {
      if (!layers) return;
      const { world, components } = layers.network;
      const { LoadingState } = components;

      const liveStateWatcher = LoadingState.update$.subscribe(() => {
        const GodEntityIndex = world.entityToIndex.get(GodID);
        const loadingState = getComponentValue(LoadingState, GodEntityIndex!);
        if (loadingState?.state === SyncState.LIVE) setReady(true);
      });

      return () => {
        liveStateWatcher.unsubscribe();
      };
    }, [layers]);

    const showBootScreen = !mounted || !layers;
    return showBootScreen ? (
      <BootScreen status='' />
    ) : (
      <PrivyProvider
        appId={import.meta.env.VITE_PRIVY_APP_ID}
        clientId={import.meta.env.VITE_PRIVY_CLIENT_ID}
        config={privyConfig}
      >
        <WagmiProvider config={wagmiConfig}>
          <QueryClientProvider client={tanstackClient}>
            <NetworkContext.Provider value={layers}>
              <MainWindow ready={ready} />
            </NetworkContext.Provider>
          </QueryClientProvider>
        </WagmiProvider>
      </PrivyProvider>
    );
  }
);<|MERGE_RESOLUTION|>--- conflicted
+++ resolved
@@ -12,16 +12,6 @@
 import { MainWindow } from './components/MainWindow';
 import { NetworkContext } from './context';
 
-<<<<<<< HEAD
-export const Root = observer(({
-  setLayers, mountReact,
-}: {
-  setLayers: { current: (layers: Layers) => void };
-  mountReact: { current: (mount: boolean) => void };
-}) => {
-  const [mounted, setMounted] = useState(true);
-  const [layers, _setLayers] = useState<Layers | undefined>();
-=======
 export const Root = observer(
   ({
     setLayers,
@@ -40,7 +30,6 @@
       setLayers.current = (layers: Layers) => _setLayers(layers);
       localStorage.removeItem('wagmi.store');
     }, []);
->>>>>>> f0510fc3
 
     // show boot screen until network is loaded
     useEffect(() => {
