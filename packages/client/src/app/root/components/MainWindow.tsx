import { observer } from 'mobx-react-lite';
import { useMemo } from 'react';
import styled from 'styled-components';

<<<<<<< HEAD
export const MainWindow = observer(() => {
  return <ComponentRenderer />;
});
=======
import { allComponents } from 'app/components';
import { useLayers } from 'app/root/hooks';
import type { UIComponentWithGrid } from 'app/root/types';
import { Layers } from 'network/index';
import { useStream } from 'network/utils';

export const MainWindow = observer(({ ready }: { ready: boolean }) => {
  const layers = useLayers();

  return (
    <UIGrid>
      {(ready ? allComponents : allComponents.slice(0, 1)).map((componentWithGrid) => (
        <UIComponentRenderer
          key={componentWithGrid.uiComponent.id}
          layers={layers}
          componentWithGrid={componentWithGrid}
        />
      ))}
    </UIGrid>
  );
});

const UIComponentRenderer = ({
  layers,
  componentWithGrid,
}: {
  layers: Layers;
  componentWithGrid: UIComponentWithGrid;
}) => {
  const { uiComponent, gridConfig } = componentWithGrid;
  const req$ = useMemo(() => uiComponent.requirement(layers), [uiComponent, layers]);

  const state = useStream(req$);

  if (!state) return null;

  return (
    <div
      style={{
        gridArea: `${gridConfig.rowStart} / ${gridConfig.colStart} / ${gridConfig.rowEnd} / ${gridConfig.colEnd}`,
      }}
    >
      {<uiComponent.Render {...state} />}
    </div>
  );
};

const UIGrid = styled.div`
  display: grid;
  grid-template-columns: repeat(100, 1%);
  grid-template-rows: repeat(100, 1%);
  position: absolute;
  left: 0;
  top: 0;
  height: 100vh;
  width: 100vw;
  pointer-events: none;
  z-index: 10;
  overflow: hidden;
`;
>>>>>>> f0510fc3
<|MERGE_RESOLUTION|>--- conflicted
+++ resolved
@@ -2,11 +2,6 @@
 import { useMemo } from 'react';
 import styled from 'styled-components';
 
-<<<<<<< HEAD
-export const MainWindow = observer(() => {
-  return <ComponentRenderer />;
-});
-=======
 import { allComponents } from 'app/components';
 import { useLayers } from 'app/root/hooks';
 import type { UIComponentWithGrid } from 'app/root/types';
@@ -66,5 +61,4 @@
   pointer-events: none;
   z-index: 10;
   overflow: hidden;
-`;
->>>>>>> f0510fc3
+`;