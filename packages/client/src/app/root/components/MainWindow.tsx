--- conflicted
+++ resolved
@@ -3,12 +3,18 @@
 
 import { allComponents } from 'app/components';
 
-export const MainWindow = observer(({ ready }: { ready: boolean }) => {
-<<<<<<< HEAD
+export const MainWindow = observer(({
+  ready,
+}: {
+  ready: boolean;
+}) => {
+  // this includes the LoadingState and ActionQueue components when not ready
+  const renderedComponents = ready ? allComponents : allComponents.slice(0, 2);
+
   return (
     <UIGrid>
       {
-        (ready ? allComponents : allComponents.slice(0, 1))
+        renderedComponents
           .map(({ uiComponent, gridConfig }) => (
             <div
               style={{
@@ -19,22 +25,6 @@
             </div>
           ))
       }
-=======
-  const layers = useLayers();
-
-  // this includes the LoadingState and ActionQueue components when not ready
-  const toRender = ready ? allComponents : allComponents.slice(0, 2);
-
-  return (
-    <UIGrid>
-      {toRender.map((componentWithGrid) => (
-        <UIComponentRenderer
-          key={componentWithGrid.uiComponent.id}
-          layers={layers}
-          componentWithGrid={componentWithGrid}
-        />
-      ))}
->>>>>>> 5e33a290
     </UIGrid>
   );
 });
