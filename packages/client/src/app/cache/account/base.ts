import { EntityIndex, World } from '@mud-classic/recs';

import { Components } from 'network/';
import { Account, getAccount, getAccountConfigs, NullAccount } from 'network/shapes/Account';
import { NameCache, OperatorCache, OwnerCache } from 'network/shapes/Account/queries';
import { getMusuBalance } from 'network/shapes/Item';
import { getStamina } from 'network/shapes/Stats';
import {
  getLastActionTime,
  getLastTime,
  getMediaURI,
  getRoomIndex,
} from 'network/shapes/utils/component';
import { getFriends, getInventories, getStats } from './getters';

// Account caches and Account cache checkers
export const AccountCache = new Map<EntityIndex, Account>(); // account entity -> account

export const LiveUpdateTs = new Map<EntityIndex, number>();
export const ConfigsUpdateTs = new Map<EntityIndex, number>();
export const FriendsUpdateTs = new Map<EntityIndex, number>();
export const InventoriesUpdateTs = new Map<EntityIndex, number>();
export const StatsUpdateTs = new Map<EntityIndex, number>();
export const PfpURITs = new Map<EntityIndex, number>();

export interface Options {
  live?: number;
  config?: number;
  friends?: number;
  inventory?: number;
  stats?: number;
  pfp?: number;
  // quests?: number; // TODO
  // kamis?: number; // TODO: figure out how best to populate subobjects
}

// get a account from its EnityIndex
export const get = (
  world: World,
  components: Components,
  entity: EntityIndex,
  options?: Options
) => {
  if (entity == 0) return NullAccount;
  if (!AccountCache.has(entity)) process(world, components, entity);
  const acc = AccountCache.get(entity) ?? NullAccount;
  if (acc.index == 0 || !options) return acc;

  const now = Date.now();

  // TODO: add stamina here
  // populate the live changing fields as requested
  if (options.live !== undefined) {
    const updateTs = LiveUpdateTs.get(entity) ?? 0;
    const updateDelta = (now - updateTs) / 1000; // convert to seconds
    if (updateDelta > options.live) {
      acc.roomIndex = getRoomIndex(components, entity);
      acc.stamina = getStamina(components, entity);
      acc.time = {
        creation: acc?.time?.creation ?? 0,
        action: getLastActionTime(components, entity),
        last: getLastTime(components, entity),
      };
      LiveUpdateTs.set(entity, now);
    }
  }

  if (options.config !== undefined) {
    const updateTs = ConfigsUpdateTs.get(entity) ?? 0;
    const updateDelta = (now - updateTs) / 1000; // convert to seconds
    if (updateDelta > options.config) {
      acc.config = getAccountConfigs(world, components);
      ConfigsUpdateTs.set(entity, now);
    }
  }

  // populate the friends as requested
  if (options.friends !== undefined) {
    const updateTs = FriendsUpdateTs.get(entity) ?? 0;
    const updateDelta = (now - updateTs) / 1000; // convert to seconds
    if (updateDelta > options.friends) {
      acc.friends = getFriends(world, components, entity);
      FriendsUpdateTs.set(entity, now);
    }
  }

  // populate the inventories as requested
  if (options.inventory !== undefined) {
    const updateTs = InventoriesUpdateTs.get(entity) ?? 0;
    const updateDelta = (now - updateTs) / 1000; // convert to seconds
    if (updateDelta > options.inventory) {
      acc.inventories = getInventories(world, components, entity);
      acc.coin = getMusuBalance(world, components, entity);
      InventoriesUpdateTs.set(entity, now);
    }
  }

  if (options.stats !== undefined) {
    const updateTs = StatsUpdateTs.get(entity) ?? 0;
    const updateDelta = (now - updateTs) / 1000; // convert to seconds
    if (updateDelta > options.stats) {
      acc.stats = getStats(world, components, entity);
      StatsUpdateTs.set(entity, now);
    }
  }

  if (options.pfp !== undefined) {
    const updateTs = PfpURITs.get(entity) ?? 0;
    const updateDelta = (now - updateTs) / 1000; // convert to seconds
    if (updateDelta > options.pfp) {
<<<<<<< HEAD
      acc.pfpURI = getPfp(world, components, entity);
=======
      acc.pfpURI = getMediaURI(components, entity);
>>>>>>> a9a0925a
      PfpURITs.set(entity, now);
    }
  }

  return acc;
};

// retrieve an acc's most recent data and update it on the cache
export const process = (world: World, components: Components, entity: EntityIndex) => {
  const acc = getAccount(world, components, entity);
  if (acc.index != 0) {
    AccountCache.set(entity, acc);
    NameCache.set(acc.name, entity);
    OperatorCache.set(acc.operatorAddress, entity);
    OwnerCache.set(acc.ownerAddress, entity);
  }
  return acc || NullAccount;
};<|MERGE_RESOLUTION|>--- conflicted
+++ resolved
@@ -108,11 +108,7 @@
     const updateTs = PfpURITs.get(entity) ?? 0;
     const updateDelta = (now - updateTs) / 1000; // convert to seconds
     if (updateDelta > options.pfp) {
-<<<<<<< HEAD
-      acc.pfpURI = getPfp(world, components, entity);
-=======
       acc.pfpURI = getMediaURI(components, entity);
->>>>>>> a9a0925a
       PfpURITs.set(entity, now);
     }
   }
