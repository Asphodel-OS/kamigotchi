import { getComponentValue } from '@mud-classic/recs';
import { useEffect, useState } from 'react';
import { concat, map } from 'rxjs';

import { processKamiConfig } from 'app/cache/config';
import { initializeItems } from 'app/cache/item';
import { initializeSkills } from 'app/cache/skills';
import { UIComponent } from 'app/root/types';
import { GodID, SyncState } from 'engine/constants';
import { BootScreen } from './BootScreen';

const FE_DISABLED = import.meta.env.VITE_STATE === 'DISABLED';

export const LoadingState: UIComponent = {
  id: 'LoadingState',
  requirement: (layers) => {
    const { components, world } = layers.network;
    const { LoadingState } = components;

    return concat([], LoadingState.update$).pipe(
      map(() => {
        let loadingState;
        const GodEntityIndex = world.entityToIndex.get(GodID);
        if (GodEntityIndex != null) {
          loadingState = getComponentValue(LoadingState, GodEntityIndex);
        }

        loadingState = loadingState ?? {
          state: SyncState.CONNECTING,
          msg: 'Connecting to Yominet',
          percentage: 0,
        };
        return {
          loadingState,
          utils: {
            initializeKamiConfig: () => processKamiConfig(world, components),
            initializeItems: () => initializeItems(world, components),
            initializeSkills: () => initializeSkills(world, components),
          },
        };
      })
    );
  },
  Render: ({ loadingState, utils }) => {
    const [isVisible, setIsVisible] = useState(true);
    const { state, msg, percentage } = loadingState;
    const { initializeItems, initializeKamiConfig, initializeSkills } = utils;

    useEffect(() => {
      if (FE_DISABLED) return;

      if (state === SyncState.LIVE) {
<<<<<<< HEAD
        setTimeout(() => setIsVisible(false), 1500);
        initializeSkills();
=======
        setTimeout(() => setIsVisible(false), 1000);
>>>>>>> 09cd6b3a
        initializeItems();
        initializeKamiConfig();
        initializeSkills();
      }
    }, [state]);

    const getStatus = () => {
      if (FE_DISABLED) return `Playtest is over 🎉 we'll see you again soon ^^`;

      if (state !== SyncState.LIVE) return msg;
      const rand = Math.random();
      const eEggOdds = 1 / 1e3;

      if (rand < eEggOdds) return 'good luck o7';
      else if (rand < 2 * eEggOdds) return 'play nice now :3';
      else if (rand < 3 * eEggOdds) return 'we are always ._. watching';
      else if (rand < 4 * eEggOdds) return 'behind you..';
      else if (rand < 5 * eEggOdds) return 'enjoy your visit ^^';
      else if (rand < 6 * eEggOdds) return 'S> Fame @@@@@@@ @ @@@@@@@';
      else if (rand < 7 * eEggOdds) return 'kms';
      else return 'transporting you shortly~';
    };

    return (
      <BootScreen
        status={getStatus()}
        progress={percentage}
        isHidden={!FE_DISABLED && !isVisible}
      />
    );
  },
};<|MERGE_RESOLUTION|>--- conflicted
+++ resolved
@@ -50,12 +50,7 @@
       if (FE_DISABLED) return;
 
       if (state === SyncState.LIVE) {
-<<<<<<< HEAD
         setTimeout(() => setIsVisible(false), 1500);
-        initializeSkills();
-=======
-        setTimeout(() => setIsVisible(false), 1000);
->>>>>>> 09cd6b3a
         initializeItems();
         initializeKamiConfig();
         initializeSkills();
