--- conflicted
+++ resolved
@@ -22,6 +22,7 @@
   disabled = [],
   balance,
   radius = 0.45,
+  simplified,
   limit,
 }: {
   onClick: ((selected: any[]) => void)[];
@@ -37,10 +38,6 @@
   limit?: number;
 }) => {
   const { images, tooltips } = button;
-<<<<<<< HEAD
-=======
-  const { balance, disabled, radius, simplified } = props;
->>>>>>> f0510fc3
   const [checked, setChecked] = useState<boolean[]>([]);
   const [modeSelected, setModeSelected] = useState<number>(0);
   const [forceClose, setForceClose] = useState(false);
@@ -176,22 +173,6 @@
           disabled={modeDisabled}
           balance={balance}
           corner={!balance}
-<<<<<<< HEAD
-          flatten={'right'}
-          radius={radius}
-        />
-      </Popover>
-      {options.length > 1 && <VerticalToggle setModeSelected={setModeSelected} />}
-      <Tooltip content={tooltips?.[currentMode]} isDisabled={!tooltips?.[currentMode]}>
-        <IconButton
-          img={images[currentMode]}
-          disabled={modeDisabled || !checked.includes(true)}
-          onClick={handleTriggerClick}
-          flatten={'left'}
-          radius={radius}
-        />
-      </Tooltip>
-=======
           flatten={simplified ? undefined : 'right'}
           radius={radius ?? 0.45}
         />
@@ -208,7 +189,6 @@
           />
         </Tooltip>
       )}
->>>>>>> f0510fc3
     </Container>
   );
 }
