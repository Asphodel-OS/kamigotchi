import { useRef, useState } from 'react';
import styled from 'styled-components';

import { playClick } from 'utils/sounds';
import { Popover } from '../poppers/Popover';
import { IconButton } from './IconButton';

<<<<<<< HEAD
interface Search {
  value: string;
  onChange: (event: React.ChangeEvent<HTMLInputElement>) => void;
  placeholder?: string;
=======
interface Props {
  img: string;
  options: Option[];

  text?: string;
  balance?: number;
  disabled?: boolean;
  width?: number;
  fullWidth?: boolean;
  radius?: number;
  scale?: number;
  scaleOrientation?: 'vw' | 'vh';

  searchable?: boolean;
>>>>>>> 99f41c7f
}

export interface Option {
  text: string;
  onClick: Function;
  image?: string;
  disabled?: boolean;
}

<<<<<<< HEAD
export const IconListButton = ({
  img,
  options,
  text,
  balance,

  disabled,
  width,
  fullWidth,

  radius = 0.45,
  scale = 2.5,
  scaleOrientation = 'vw',
  search,
}: {
  img: string;
  options: Option[];
  text?: string;
  balance?: number;

  disabled?: boolean;
  width?: number;
  fullWidth?: boolean;
=======
export function IconListButton(props: Props) {
  const { img, options, text, balance } = props;
  const { radius, scale, scaleOrientation, searchable } = props;
  const { disabled, width, fullWidth } = props;
>>>>>>> 99f41c7f

  radius?: number;
  scale?: number;
  scaleOrientation?: 'vw' | 'vh';
  search?: Search;
}) => {
  const toggleRef = useRef<HTMLButtonElement>(null);
  const [anchorEl, setAnchorEl] = useState<HTMLButtonElement | null>(null);
  const [search, setSearch] = useState<string>('');

  const handleOpen = () => {
    if (!disabled && toggleRef.current) {
      playClick();
      setAnchorEl(toggleRef.current);
    }
  };

  const handleClose = () => {
    setAnchorEl(null);
  };

  // close the menu and layer in a sound effect
  const onSelect = (option: Option) => {
    playClick();
    option.onClick();
    handleClose();
  };

  const OptionsMap = () => {
    return (
      <MenuWrapper>
<<<<<<< HEAD
        {search && (
          <MenuInput
            {...search}
=======
        {searchable && (
          <MenuInput
>>>>>>> 99f41c7f
            onClick={(e) => {
              e.stopPropagation();
            }}
            onChange={(e) => {
              setSearch(e.target.value);
            }}
          />
        )}
        {options
          .filter((option) => !searchable || option.text.toLowerCase().includes(search))
          .map((option, i) => (
            <MenuOption key={i} disabled={option.disabled} onClick={() => onSelect(option)}>
              {option.image && <MenuIcon src={option.image} />}
              {option.text}
            </MenuOption>
          ))}
      </MenuWrapper>
    );
  };

  return (
    <Popover content={OptionsMap()}>
      <IconButton
        img={img}
        text={text}
        onClick={handleOpen}
        disabled={disabled}
        radius={radius}
        scale={scale}
        scaleOrientation={scaleOrientation}
        width={width}
        fullWidth={fullWidth}
        balance={balance}
        corner={!balance}
      />
    </Popover>
  );
}

const MenuOption = styled.div<{ disabled?: boolean }>`
  display: flex;
  align-items: center;
  gap: 0.4vw;

  border-radius: 0.4vw;
  padding: 0.6vw;
  justify-content: left;
  font-size: 0.8vw;

  cursor: ${({ disabled }) => (disabled ? 'none' : 'pointer')};
  pointer-events: ${({ disabled }) => (disabled ? 'none' : 'auto')};
  background-color: ${({ disabled }) => (disabled ? '#bbb' : '#fff')};

  &:hover {
    background-color: #ddd;
  }
  &:active {
    background-color: #bbb;
  }
`;

const MenuIcon = styled.img`
  height: 1.4vw;
  user-drag: none;
`;

const MenuInput = styled.input`
  position: sticky;
  border: 0.15vw solid black;
  border-radius: 0.45vw;

  width: 90%;
  height: 2.5vw;
  box-sizing: border-box;
  top: 0.6vw;

  padding: 0vw 0.6vw;
  margin: 0.6vw;
  flex-grow: 1;

  font-size: 0.75vw;
`;

const MenuWrapper = styled.div`
  position: relative;
`;<|MERGE_RESOLUTION|>--- conflicted
+++ resolved
@@ -5,13 +5,26 @@
 import { Popover } from '../poppers/Popover';
 import { IconButton } from './IconButton';
 
-<<<<<<< HEAD
-interface Search {
-  value: string;
-  onChange: (event: React.ChangeEvent<HTMLInputElement>) => void;
-  placeholder?: string;
-=======
-interface Props {
+export interface Option {
+  text: string;
+  onClick: Function;
+  image?: string;
+  disabled?: boolean;
+}
+
+export function IconListButton({
+  img,
+  options,
+  text,
+  balance,
+  disabled,
+  width,
+  fullWidth,
+  radius,
+  scale,
+  scaleOrientation,
+  searchable,
+}: {
   img: string;
   options: Option[];
 
@@ -25,52 +38,7 @@
   scaleOrientation?: 'vw' | 'vh';
 
   searchable?: boolean;
->>>>>>> 99f41c7f
-}
-
-export interface Option {
-  text: string;
-  onClick: Function;
-  image?: string;
-  disabled?: boolean;
-}
-
-<<<<<<< HEAD
-export const IconListButton = ({
-  img,
-  options,
-  text,
-  balance,
-
-  disabled,
-  width,
-  fullWidth,
-
-  radius = 0.45,
-  scale = 2.5,
-  scaleOrientation = 'vw',
-  search,
-}: {
-  img: string;
-  options: Option[];
-  text?: string;
-  balance?: number;
-
-  disabled?: boolean;
-  width?: number;
-  fullWidth?: boolean;
-=======
-export function IconListButton(props: Props) {
-  const { img, options, text, balance } = props;
-  const { radius, scale, scaleOrientation, searchable } = props;
-  const { disabled, width, fullWidth } = props;
->>>>>>> 99f41c7f
-
-  radius?: number;
-  scale?: number;
-  scaleOrientation?: 'vw' | 'vh';
-  search?: Search;
-}) => {
+}) {
   const toggleRef = useRef<HTMLButtonElement>(null);
   const [anchorEl, setAnchorEl] = useState<HTMLButtonElement | null>(null);
   const [search, setSearch] = useState<string>('');
@@ -96,14 +64,8 @@
   const OptionsMap = () => {
     return (
       <MenuWrapper>
-<<<<<<< HEAD
-        {search && (
-          <MenuInput
-            {...search}
-=======
         {searchable && (
           <MenuInput
->>>>>>> 99f41c7f
             onClick={(e) => {
               e.stopPropagation();
             }}
@@ -131,9 +93,9 @@
         text={text}
         onClick={handleOpen}
         disabled={disabled}
-        radius={radius}
-        scale={scale}
-        scaleOrientation={scaleOrientation}
+        radius={radius ?? 0.45}
+        scale={scale ?? 2.5}
+        scaleOrientation={scaleOrientation ?? 'vw'}
         width={width}
         fullWidth={fullWidth}
         balance={balance}
