import type { UIComponentWithGrid } from 'app/root/types';
import { LoadingState } from './boot';
import { Scene } from './canvas';

import { ClockFixture } from './fixtures/clock';
import { LeftMenuFixture, RightMenuFixture } from './fixtures/menu';
import { NotificationFixture } from './fixtures/notifications';
import { ActionQueue } from './fixtures/queue';

import { AccountModal } from './modals/account';
import { ChatModal } from './modals/chat';
import { CraftingModal } from './modals/crafting';
import { DialogueModal } from './modals/dialogue';
import { FundOperator } from './modals/FundOperator';
import { GachaModal } from './modals/gacha';
import { GoalModal } from './modals/goals';
import { HelpModal } from './modals/help';
import { InventoryModal } from './modals/inventory';
import { KamiModal } from './modals/kami';
import { KamiPortalModal } from './modals/kamiPortal';
import { LeaderboardModal } from './modals/leaderboard';
import { MapModal } from './modals/map';
import { MerchantModal } from './modals/merchant';
import { EmaBoardModal } from './modals/naming';
import { NodeModal } from './modals/node';
import { ObolModal } from './modals/obol';
import { PartyModal } from './modals/party';
import { QuestModal } from './modals/quests';
import { RevealModal } from './modals/reveal';
import { SettingsModal } from './modals/settings';
import { TradingModal } from './modals/trading';
<<<<<<< HEAD
import { AnimationStudio } from './modals/studio/AnimationStudio';
=======
>>>>>>> c9fb00d7

import {
  AccountRegistrar,
  GasHarasser,
  OperatorUpdater,
  TokenChecker,
  WalletConnecter,
} from './validators';

export const allComponents: UIComponentWithGrid[] = [
  // boot
  {
    uiComponent: LoadingState,
    gridConfig: { colStart: 1, colEnd: 13, rowStart: 1, rowEnd: 13 },
  },

  // validators
  {
    uiComponent: WalletConnecter,
    gridConfig: { colStart: 1, colEnd: 100, rowStart: 1, rowEnd: 100 },
  },
  {
    uiComponent: AccountRegistrar,
    gridConfig: { colStart: 1, colEnd: 100, rowStart: 1, rowEnd: 100 },
  },
  {
    uiComponent: OperatorUpdater,
    gridConfig: { colStart: 1, colEnd: 100, rowStart: 1, rowEnd: 100 },
  },
  {
    uiComponent: GasHarasser,
    gridConfig: { colStart: 1, colEnd: 100, rowStart: 1, rowEnd: 100 },
  },
  {
    uiComponent: TokenChecker,
    gridConfig: { colStart: 1, colEnd: 100, rowStart: 1, rowEnd: 100 },
  },

  // fixtures
  {
    uiComponent: ClockFixture,
    gridConfig: { colStart: 33, colEnd: 67, rowStart: 78, rowEnd: 99 },
  },
  {
    uiComponent: LeftMenuFixture,
    gridConfig: { colStart: 2, colEnd: 33, rowStart: 3, rowEnd: 6 },
  },
  {
    uiComponent: RightMenuFixture,
    gridConfig: { colStart: 67, colEnd: 100, rowStart: 3, rowEnd: 6 },
  },
  {
    uiComponent: NotificationFixture,
    gridConfig: { colStart: 72, colEnd: 100, rowStart: 8, rowEnd: 30 },
  },
  {
    uiComponent: ActionQueue,
    gridConfig: { colStart: 66, colEnd: 99, rowStart: 90, rowEnd: 100 },
  },

  // canvas
  {
    uiComponent: Scene,
    gridConfig: { colStart: 1, colEnd: 100, rowStart: 1, rowEnd: 100 },
  },

  // menu modals
  {
    uiComponent: AccountModal,
    gridConfig: { colStart: 2, colEnd: 33, rowStart: 8, rowEnd: 99 },
  },
  {
    uiComponent: ChatModal,
    gridConfig: { colStart: 67, colEnd: 100, rowStart: 8, rowEnd: 75 },
  },
  {
    uiComponent: CraftingModal,
    gridConfig: { colStart: 33, colEnd: 67, rowStart: 3, rowEnd: 99 },
  },
  {
    uiComponent: HelpModal,
    gridConfig: { colStart: 67, colEnd: 100, rowStart: 8, rowEnd: 75 },
  },
  {
    uiComponent: InventoryModal,
    gridConfig: { colStart: 67, colEnd: 100, rowStart: 8, rowEnd: 75 },
  },
  {
    uiComponent: MapModal,
    gridConfig: { colStart: 2, colEnd: 33, rowStart: 8, rowEnd: 79 },
  },
  {
    uiComponent: NodeModal,
    gridConfig: { colStart: 33, colEnd: 67, rowStart: 3, rowEnd: 99 },
  },
  {
    uiComponent: PartyModal,
    gridConfig: { colStart: 2, colEnd: 33, rowStart: 8, rowEnd: 99 },
  },
  {
    uiComponent: QuestModal,
    gridConfig: { colStart: 67, colEnd: 100, rowStart: 8, rowEnd: 75 },
  },
  {
    uiComponent: SettingsModal,
    gridConfig: { colStart: 67, colEnd: 100, rowStart: 8, rowEnd: 75 },
  },
  ...(
    typeof window !== 'undefined' &&
    (window.location.hostname === 'localhost' || window.location.hostname === '127.0.0.1')
      ? [{
          uiComponent: AnimationStudio,
          gridConfig: { colStart: 20, colEnd: 80, rowStart: 20, rowEnd: 80 },
        }]
      : []
  ),
  {
    uiComponent: TradingModal,
    gridConfig: { colStart: 2, colEnd: 67, rowStart: 8, rowEnd: 99 },
  },

  // scene modals
  {
    uiComponent: DialogueModal,
    gridConfig: { colStart: 2, colEnd: 67, rowStart: 75, rowEnd: 99 },
  },
  {
    uiComponent: EmaBoardModal,
    gridConfig: { colStart: 33, colEnd: 67, rowStart: 15, rowEnd: 99 },
  },
  {
<<<<<<< HEAD
    uiComponent: Reveal,
=======
    uiComponent: FundOperator,
    gridConfig: { colStart: 30, colEnd: 70, rowStart: 30, rowEnd: 74 },
  },
  {
    uiComponent: GachaModal,
    gridConfig: { colStart: 11, colEnd: 89, rowStart: 8, rowEnd: 85 },
  },
  {
    uiComponent: GoalModal,
    gridConfig: { colStart: 20, colEnd: 80, rowStart: 24, rowEnd: 78 },
  },
  {
    uiComponent: KamiPortalModal,
    gridConfig: { colStart: 33, colEnd: 67, rowStart: 15, rowEnd: 99 },
  },
  {
    uiComponent: KamiModal,
    gridConfig: { colStart: 11, colEnd: 67, rowStart: 8, rowEnd: 99 },
  },
  {
    uiComponent: LeaderboardModal,
    gridConfig: { colStart: 32, colEnd: 70, rowStart: 20, rowEnd: 78 },
  },
  {
    uiComponent: ObolModal,
    gridConfig: { colStart: 36, colEnd: 65, rowStart: 20, rowEnd: 80 },
  },
  {
    uiComponent: RevealModal,
>>>>>>> c9fb00d7
    gridConfig: { colStart: 30, colEnd: 70, rowStart: 30, rowEnd: 75 },
  },
  {
    uiComponent: MerchantModal,
    gridConfig: { colStart: 2, colEnd: 67, rowStart: 8, rowEnd: 99 },
  },
];<|MERGE_RESOLUTION|>--- conflicted
+++ resolved
@@ -29,11 +29,7 @@
 import { RevealModal } from './modals/reveal';
 import { SettingsModal } from './modals/settings';
 import { TradingModal } from './modals/trading';
-<<<<<<< HEAD
 import { AnimationStudio } from './modals/studio/AnimationStudio';
-=======
->>>>>>> c9fb00d7
-
 import {
   AccountRegistrar,
   GasHarasser,
@@ -164,9 +160,8 @@
     gridConfig: { colStart: 33, colEnd: 67, rowStart: 15, rowEnd: 99 },
   },
   {
-<<<<<<< HEAD
+
     uiComponent: Reveal,
-=======
     uiComponent: FundOperator,
     gridConfig: { colStart: 30, colEnd: 70, rowStart: 30, rowEnd: 74 },
   },
@@ -196,7 +191,6 @@
   },
   {
     uiComponent: RevealModal,
->>>>>>> c9fb00d7
     gridConfig: { colStart: 30, colEnd: 70, rowStart: 30, rowEnd: 75 },
   },
   {
