--- conflicted
+++ resolved
@@ -30,10 +30,7 @@
 import { SettingsModal } from './modals/settings';
 import { AnimationStudio } from './modals/studio/AnimationStudio';
 import { TradingModal } from './modals/trading';
-<<<<<<< HEAD
 import { AnimationStudio } from './modals/studio/AnimationStudio';
-=======
->>>>>>> e4af9765
 import {
   AccountRegistrar,
   GasHarasser,
