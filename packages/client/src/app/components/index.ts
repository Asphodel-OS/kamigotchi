import type { UIComponentWithGrid } from 'app/root/types';
import { LoadingState } from './boot';
import { Scene } from './canvas';

import { ClockFixture } from './fixtures/clock';
import { LeftMenuFixture, RightMenuFixture } from './fixtures/menu';
import { NotificationFixture } from './fixtures/notifications';
import { ActionQueue } from './fixtures/queue';

import { AccountModal } from './modals/account';
import { ChatModal } from './modals/chat';
import { CraftingModal } from './modals/crafting';
import { DialogueModal } from './modals/dialogue';
import { FundOperator } from './modals/FundOperator';
import { GachaModal } from './modals/gacha';
import { GoalModal } from './modals/goals';
import { HelpModal } from './modals/help';
import { InventoryModal } from './modals/inventory';
import { KamiModal } from './modals/kami';
import { KamiPortalModal } from './modals/kamiPortal';
import { LeaderboardModal } from './modals/leaderboard';
import { MapModal } from './modals/map';
import { MerchantModal } from './modals/merchant';
import { EmaBoardModal } from './modals/naming';
import { NodeModal } from './modals/node';
import { ObolModal } from './modals/obol';
import { PartyModal } from './modals/party';
import { QuestModal } from './modals/quests';
import { RevealModal } from './modals/reveal';
import { SettingsModal } from './modals/settings';
import { TradingModal } from './modals/trading';
<<<<<<< HEAD
import { AnimationStudio } from './modals/studio/AnimationStudio';
// unused
import { FundOperator } from './modals/FundOperator';
=======
>>>>>>> abffe127

import {
  AccountRegistrar,
  GasHarasser,
  OperatorUpdater,
  TokenChecker,
  WalletConnecter,
} from './validators';

export const allComponents: UIComponentWithGrid[] = [
  // boot
  {
    uiComponent: LoadingState,
    gridConfig: { colStart: 1, colEnd: 13, rowStart: 1, rowEnd: 13 },
  },

  // validators
  {
    uiComponent: WalletConnecter,
    gridConfig: { colStart: 1, colEnd: 100, rowStart: 1, rowEnd: 100 },
  },
  {
    uiComponent: AccountRegistrar,
    gridConfig: { colStart: 1, colEnd: 100, rowStart: 1, rowEnd: 100 },
  },
  {
    uiComponent: OperatorUpdater,
    gridConfig: { colStart: 1, colEnd: 100, rowStart: 1, rowEnd: 100 },
  },
  {
    uiComponent: GasHarasser,
    gridConfig: { colStart: 1, colEnd: 100, rowStart: 1, rowEnd: 100 },
  },
  {
    uiComponent: TokenChecker,
    gridConfig: { colStart: 1, colEnd: 100, rowStart: 1, rowEnd: 100 },
  },

  // fixtures
  {
    uiComponent: ClockFixture,
    gridConfig: { colStart: 33, colEnd: 67, rowStart: 78, rowEnd: 99 },
  },
  {
    uiComponent: LeftMenuFixture,
    gridConfig: { colStart: 2, colEnd: 33, rowStart: 3, rowEnd: 6 },
  },
  {
    uiComponent: RightMenuFixture,
    gridConfig: { colStart: 67, colEnd: 100, rowStart: 3, rowEnd: 6 },
  },
  {
    uiComponent: NotificationFixture,
    gridConfig: { colStart: 72, colEnd: 100, rowStart: 8, rowEnd: 30 },
  },
  {
    uiComponent: ActionQueue,
    gridConfig: { colStart: 66, colEnd: 99, rowStart: 90, rowEnd: 100 },
  },

  // canvas
  {
    uiComponent: Scene,
    gridConfig: { colStart: 1, colEnd: 100, rowStart: 1, rowEnd: 100 },
  },

  // menu modals
  {
    uiComponent: AccountModal,
    gridConfig: { colStart: 2, colEnd: 33, rowStart: 8, rowEnd: 99 },
  },
  {
    uiComponent: ChatModal,
    gridConfig: { colStart: 67, colEnd: 100, rowStart: 8, rowEnd: 75 },
  },
  {
    uiComponent: CraftingModal,
    gridConfig: { colStart: 33, colEnd: 67, rowStart: 3, rowEnd: 99 },
  },
  {
    uiComponent: HelpModal,
    gridConfig: { colStart: 67, colEnd: 100, rowStart: 8, rowEnd: 75 },
  },
  {
    uiComponent: InventoryModal,
    gridConfig: { colStart: 67, colEnd: 100, rowStart: 8, rowEnd: 75 },
  },
  {
    uiComponent: MapModal,
    gridConfig: { colStart: 2, colEnd: 33, rowStart: 8, rowEnd: 79 },
  },
  {
    uiComponent: NodeModal,
    gridConfig: { colStart: 33, colEnd: 67, rowStart: 3, rowEnd: 99 },
  },
  {
    uiComponent: PartyModal,
    gridConfig: { colStart: 2, colEnd: 33, rowStart: 8, rowEnd: 99 },
  },
  {
    uiComponent: QuestModal,
    gridConfig: { colStart: 67, colEnd: 100, rowStart: 8, rowEnd: 75 },
  },
  {
    uiComponent: SettingsModal,
    gridConfig: { colStart: 67, colEnd: 100, rowStart: 8, rowEnd: 75 },
  },
  {
    uiComponent: AnimationStudio,
    gridConfig: { colStart: 20, colEnd: 80, rowStart: 20, rowEnd: 80 },
  },
  {
    uiComponent: TradingModal,
    gridConfig: { colStart: 2, colEnd: 67, rowStart: 8, rowEnd: 99 },
  },

  // scene modals
  {
    uiComponent: DialogueModal,
    gridConfig: { colStart: 2, colEnd: 67, rowStart: 75, rowEnd: 99 },
  },
  {
    uiComponent: EmaBoardModal,
    gridConfig: { colStart: 33, colEnd: 67, rowStart: 15, rowEnd: 99 },
  },
  {
    uiComponent: FundOperator,
    gridConfig: { colStart: 30, colEnd: 70, rowStart: 30, rowEnd: 74 },
  },
  {
    uiComponent: GachaModal,
    gridConfig: { colStart: 11, colEnd: 89, rowStart: 8, rowEnd: 85 },
  },
  {
    uiComponent: GoalModal,
    gridConfig: { colStart: 20, colEnd: 80, rowStart: 24, rowEnd: 78 },
  },
  {
    uiComponent: KamiPortalModal,
    gridConfig: { colStart: 33, colEnd: 67, rowStart: 15, rowEnd: 99 },
  },
  {
    uiComponent: KamiModal,
    gridConfig: { colStart: 11, colEnd: 67, rowStart: 8, rowEnd: 99 },
  },
  {
    uiComponent: LeaderboardModal,
    gridConfig: { colStart: 32, colEnd: 70, rowStart: 20, rowEnd: 78 },
  },
  {
    uiComponent: ObolModal,
    gridConfig: { colStart: 36, colEnd: 65, rowStart: 20, rowEnd: 80 },
  },
  {
    uiComponent: RevealModal,
    gridConfig: { colStart: 30, colEnd: 70, rowStart: 30, rowEnd: 75 },
  },
  {
    uiComponent: MerchantModal,
    gridConfig: { colStart: 2, colEnd: 67, rowStart: 8, rowEnd: 99 },
  },
];<|MERGE_RESOLUTION|>--- conflicted
+++ resolved
@@ -29,12 +29,10 @@
 import { RevealModal } from './modals/reveal';
 import { SettingsModal } from './modals/settings';
 import { TradingModal } from './modals/trading';
-<<<<<<< HEAD
 import { AnimationStudio } from './modals/studio/AnimationStudio';
 // unused
 import { FundOperator } from './modals/FundOperator';
-=======
->>>>>>> abffe127
+
 
 import {
   AccountRegistrar,
