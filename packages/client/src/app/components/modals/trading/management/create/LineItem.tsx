--- conflicted
+++ resolved
@@ -23,16 +23,7 @@
   setAmt: (e: ChangeEvent<HTMLInputElement>) => void;
   remove?: () => void;
   reverse?: boolean;
-<<<<<<< HEAD
 }) => {
-  const [search, setSearch] = useState<string>('');
-=======
-}
-
-export const LineItem = (props: Props) => {
-  const { options, selected, amt, setAmt, remove, reverse } = props;
->>>>>>> f0510fc3
-
   return (
     <Container>
       {reverse && (
