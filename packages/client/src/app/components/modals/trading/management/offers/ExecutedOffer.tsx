import moment from 'moment';
import { Dispatch } from 'react';
import styled from 'styled-components';

import { calcTradeTax, TradeType } from 'app/cache/trade';
import { Pairing, Text } from 'app/components/library';
import { ItemImages } from 'assets/images/items';
import { Account, Item } from 'network/shapes';
import { Trade } from 'network/shapes/Trade';
import { TRADE_ROOM_INDEX } from '../../constants';
import { ConfirmationData, OfferCard } from '../../library';

<<<<<<< HEAD
// represents the player's Buy/Sell Orders that are in EXECUTED state
// NOTE: only supports simple (single item) trades against musu atm
// TODO: add support for Trades you're the Taker for (disable action)
export const ExecutedOffer = ({
  actions,
  controls,
  data,
  utils,
}: {
  actions: {
=======
interface Props {
  actions?: {
>>>>>>> 99f41c7f
    completeTrade: (trade: Trade) => void;
  };
  controls?: {
    isConfirming: boolean;
    setIsConfirming: Dispatch<boolean>;
    setConfirmData: Dispatch<ConfirmationData>;
  };
  data: {
    account: Account;
    trade: Trade;
    type: TradeType;
  };
  utils: {
    getItemByIndex: (index: number) => Item;
  };
<<<<<<< HEAD
}) => {
  const { completeTrade } = actions;
  const { isConfirming, setIsConfirming, setConfirmData } = controls;
=======
}

// represents the player's Buy/Sell Orders that are in EXECUTED state
// NOTE: only supports simple (single item) trades against musu atm
// TODO: add support for Trades you're the Taker for (disable action)
export const ExecutedOffer = (props: Props) => {
  const { actions, controls, data } = props;
  const { completeTrade } = actions ?? {};
  const { isConfirming, setIsConfirming, setConfirmData } = controls ?? {};
>>>>>>> 99f41c7f
  const { account, trade, type } = data;

  /////////////////
  // HANDLERS

  const handleComplete = () => {
    if (!completeTrade || !setConfirmData || !setIsConfirming) return;
    const confirmAction = () => completeTrade(trade);
    setConfirmData({
      title: 'Confirm Completion',
      subTitle: 'congrats on a deal made',
      content: getCompleteConfirmation(),
      onConfirm: confirmAction,
    });
    setIsConfirming(true);
  };

  /////////////////
  // INTERPRETATION

  const getActionTooltip = () => {
    if (isMaker() && actions) return ['Complete this trade'];
    return [];
    /* return [
      'You Executed this Trade as the Taker',
      'No further action is required on your part',
      `It'll disappear when ${trade.maker?.name ?? '???'} completes it`,
    ];*/
  };

  const getStateTooltip = () => {
    const timestamp =
      trade.timestamps &&
      `: ${moment(Number(trade.timestamps[trade.state]) * 1000).format('MM/DD HH:mm')}`;
    return [`${trade.state.toLowerCase()}${timestamp ?? ''}`];
  };

  // simple check for whether the player is the maker of the Trade Offer
  const isMaker = () => {
    return trade.maker?.entity === account.entity;
  };

  /////////////////
  // DISPLAY

  // create the trade confirmation window content for Completing an Executed order
  // TODO: adjust Buy amounts for tax and display breakdown in tooltip
  const getCompleteConfirmation = () => {
    const buyItems = trade.buyOrder?.items ?? [];
    const buyAmts = trade.buyOrder?.amounts ?? [];
    const tradeConfig = account.config?.trade;
    const deliveryFee = tradeConfig?.fees.delivery ?? 0;
    const taxRate = tradeConfig?.tax.value ?? 0;
    const taxAmts = buyAmts.map((amt, i) => calcTradeTax(buyItems[i], amt, taxRate));

    return (
      <Paragraph>
        <Row>
          <Text size={1.2}>{'You will receive ('}</Text>
          {buyAmts.map((amt, i) => {
            const buyItem = buyItems[i];
            const tax = taxAmts[i];
            return (
              <Pairing
                key={i}
                text={(amt - tax).toLocaleString()}
                icon={buyItem.image}
                tooltip={[`${amt.toLocaleString()} (-${tax.toLocaleString()}) ${buyItem.name}`]}
              />
            );
          })}
          <Text size={1.2}>{`)`}</Text>
        </Row>
        {taxAmts.some((tax) => tax > 0) && (
          <Row>
            <Text size={0.9}>{`Trade Tax: (`}</Text>
            {taxAmts.map((tax, i) => {
              if (tax <= 0) return null;
              return (
                <Pairing
                  text={tax.toLocaleString()}
                  icon={buyItems[i].image}
                  scale={0.9}
                  tooltip={[
                    `There is no income tax in Kamigotchi World.`,
                    `Thank you for your patronage.`,
                  ]}
                />
              );
            })}
            <Text size={0.9}>{`)`}</Text>
          </Row>
        )}
        {account.roomIndex !== TRADE_ROOM_INDEX && (
          <Row>
            <Text size={0.9}>{`Delivery Fee: (`}</Text>
            <Pairing
              text={deliveryFee.toLocaleString()}
              icon={ItemImages.musu}
              scale={0.9}
              tooltip={[`Trading outside of designated rooms`, `incurs a flat delivery fee.`]}
            />
            <Text size={0.9}>{`)`}</Text>
          </Row>
        )}
      </Paragraph>
    );
  };

  /////////////////
  // RENDER

  return (
    <OfferCard
      button={{
        onClick: handleComplete,
        text: isMaker() && trade.state === 'EXECUTED' ? 'Complete' : '.',
        tooltip: getActionTooltip(),
        disabled: isConfirming || !isMaker() || trade.state !== 'EXECUTED',
      }}
      data={{ account, trade, type }}
      reverse={trade.maker?.entity === account.entity}
      utils={{ getStateTooltip }}
    />
  );
};

const Paragraph = styled.div`
  color: #333;
  flex-grow: 1;
  padding: 1.8vw;
  display: flex;
  flex-flow: column nowrap;
  justify-content: space-evenly;
  align-items: center;
`;

const Row = styled.div`
  width: 100%;

  display: flex;
  flex-flow: row wrap;
  align-items: center;
  justify-content: center;
  gap: 0.6vw;
`;

const Cancelled = styled.div`
  position: absolute;
  top: 24%;
  left: 25%;
  width: 50%;
  height: 52%;
  font-weight: bold;
  display: flex;
  justify-content: center;
  align-items: center;
  font-size: 1.2vw;
  color: rgb(128, 4, 4);
  border: 0.19vw solid rgb(128, 4, 4);
  transform: rotate(-22deg);
  z-index: 2;
  clip-path: polygon(0.5% 1%, 80% 0%, 100% 25%, 100% 90%, 90% 100%, 0% 100%, 15% 100%, 0% 70%);
`;<|MERGE_RESOLUTION|>--- conflicted
+++ resolved
@@ -10,27 +10,29 @@
 import { TRADE_ROOM_INDEX } from '../../constants';
 import { ConfirmationData, OfferCard } from '../../library';
 
-<<<<<<< HEAD
 // represents the player's Buy/Sell Orders that are in EXECUTED state
 // NOTE: only supports simple (single item) trades against musu atm
 // TODO: add support for Trades you're the Taker for (disable action)
 export const ExecutedOffer = ({
   actions,
-  controls,
-  data,
-  utils,
+  controls: {
+    isConfirming,
+    setIsConfirming,
+    setConfirmData,
+  } = {},
+  data: {
+    account,
+    trade,
+    type,
+  },
 }: {
-  actions: {
-=======
-interface Props {
   actions?: {
->>>>>>> 99f41c7f
     completeTrade: (trade: Trade) => void;
   };
   controls?: {
-    isConfirming: boolean;
-    setIsConfirming: Dispatch<boolean>;
-    setConfirmData: Dispatch<ConfirmationData>;
+    isConfirming?: boolean;
+    setIsConfirming?: Dispatch<boolean>;
+    setConfirmData?: Dispatch<ConfirmationData>;
   };
   data: {
     account: Account;
@@ -40,22 +42,8 @@
   utils: {
     getItemByIndex: (index: number) => Item;
   };
-<<<<<<< HEAD
 }) => {
-  const { completeTrade } = actions;
-  const { isConfirming, setIsConfirming, setConfirmData } = controls;
-=======
-}
-
-// represents the player's Buy/Sell Orders that are in EXECUTED state
-// NOTE: only supports simple (single item) trades against musu atm
-// TODO: add support for Trades you're the Taker for (disable action)
-export const ExecutedOffer = (props: Props) => {
-  const { actions, controls, data } = props;
   const { completeTrade } = actions ?? {};
-  const { isConfirming, setIsConfirming, setConfirmData } = controls ?? {};
->>>>>>> 99f41c7f
-  const { account, trade, type } = data;
 
   /////////////////
   // HANDLERS
