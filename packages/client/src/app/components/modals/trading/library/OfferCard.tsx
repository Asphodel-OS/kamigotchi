--- conflicted
+++ resolved
@@ -13,7 +13,12 @@
 // TODO: add support for Trades you're the Taker for (disable action)
 export const OfferCard = ({
   button,
-  data,
+  data: {
+    account,
+    trade,
+    type,
+  },
+  utils,
   reverse,
 }: {
   button: {
@@ -31,19 +36,7 @@
     getStateTooltip: () => string[];
   };
   reverse?: boolean;
-<<<<<<< HEAD
 }) => {
-=======
-}
-
-// represents the player's Buy/Sell Orders that are in EXECUTED state
-// NOTE: only supports simple (single item) trades against musu atm
-// TODO: add support for Trades you're the Taker for (disable action)
-export const OfferCard = (props: Props) => {
-  const { button, data, utils, reverse } = props;
->>>>>>> 99f41c7f
-  const { account, trade, type } = data;
-
   const [want, setWant] = useState<Item[]>([]);
   const [have, setHave] = useState<Item[]>([]);
   const [wantAmt, setWantAmt] = useState<number[]>([]);
