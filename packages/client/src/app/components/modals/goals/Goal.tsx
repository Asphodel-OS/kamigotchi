--- conflicted
+++ resolved
@@ -27,7 +27,6 @@
 import { Progress } from './Progress';
 import { Tabs } from './Tabs';
 
-<<<<<<< HEAD
 export const GoalModal: UIComponent = {
   id: 'GoalModal',
   requirement: (layers) => {
@@ -50,57 +49,14 @@
             getContribution: (goal: Goal) =>
               getContributionByHash(world, components, goal, account),
             getContributions: (goal: Goal) => getContributions(components, goal.id),
-            getDescribedEntity: (type: string, index: number) =>
-              getDescribedEntity(world, components, type, index),
+            getFromDescription: (type: string, index: number) =>
+              getFromDescription(world, components, type, index),
           },
         };
       })
     );
   },
   Render: ({ network, data, utils }) => {
-=======
-export function registerGoalModal() {
-  registerUIComponent(
-    'GoalModal',
-    {
-      colStart: 20,
-      colEnd: 80,
-      rowStart: 24,
-      rowEnd: 78,
-    },
-
-    // Requirement
-    (layers) => {
-      return interval(1000).pipe(
-        map(() => {
-          const { network } = layers;
-          const { world, components } = network;
-          const accountEntity = queryAccountFromEmbedded(network);
-          const account = getAccount(world, components, accountEntity, { inventory: 5 });
-
-          return {
-            network,
-            data: { account },
-            utils: {
-              canClaim: (goal: Goal, contribution: Contribution) => canClaim(goal, contribution),
-              canContribute: (goal: Goal) => canContribute(world, components, goal, account),
-              getAccountByID: (id: EntityID) => getAccountByID(world, components, id),
-              getBalance: (holder: EntityIndex, index: number | undefined, type: string) =>
-                getBalance(world, components, holder, index, type),
-              getContribution: (goal: Goal) =>
-                getContributionByHash(world, components, goal, account),
-              getContributions: (goal: Goal) => getContributions(components, goal.id),
-              getFromDescription: (type: string, index: number) =>
-                getFromDescription(world, components, type, index),
-            },
-          };
-        })
-      );
-    },
-
-    // Render
-    ({ network, data, utils }) => {
->>>>>>> f8eb6051
       const { actions, api, world, components } = network;
       const { account } = data;
       const { canContribute, getContribution, getContributions } = utils;
