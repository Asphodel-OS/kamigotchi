import { useEffect, useState } from 'react';
import styled from 'styled-components';

import { EmptyText, IconButton, Overlay } from 'app/components/library';
import { Kami } from 'network/shapes/Kami';
import { playClick } from 'utils/sounds';
import { KamiBlock } from '../../library/KamiBlock';

export const WildKamis = ({
  kamis,
  state,
<<<<<<< HEAD
  mode,
}: {
  mode: Mode;
  kamis: {
    wild: Kami[];
    world: Kami[];
  };
=======
}: {
  kamis: Kami[];
>>>>>>> 5e33a290
  state: {
    selectedWild: Kami[];
    setSelectedWild: React.Dispatch<React.SetStateAction<Kami[]>>;
    selectedWorld?: Kami[];
  };
}) => {
<<<<<<< HEAD
  const { world, wild } = kamis;
  const { selected, setSelected } = state;
=======
  const { selectedWild, setSelectedWild, selectedWorld } = state;
>>>>>>> 5e33a290
  const [displayed, setDisplayed] = useState<Kami[]>([]);

  useEffect(() => {
    setDisplayed(kamis);
  }, [kamis, selectedWild]);

  /////////////////
  // HANDLERS

  const handleSelect = (kami: Kami) => {
    playClick();
    setSelectedWild((prev: Kami[]): Kami[] => {
      const exists = prev.some((k) => k.index === kami.index);
      return exists ? prev.filter((k) => k.index !== kami.index) : [...prev, kami];
    });
  };

  /////////////////
  // INTERPRETATION

  const getCount = () => {
    return `${kamis.length}`;
  };

  /////////////////
  // RENDER

  return (
    <Container>
      <Overlay top={0.9} fullWidth orientation='column' gap={0.4}>
        <Text size={0.9}>Wilderness({getCount()})</Text>
        <IconButton
          onClick={() => {
            setSelectedWild(kamis);
          }}
          text={'Select All'}
          disabled={(selectedWorld?.length ?? 0) > 0 || selectedWild.length === kamis.length}
        />
      </Overlay>
      <Scrollable>
        {displayed.map((kami) => (
          <KamiBlock
            key={kami.index}
            kami={kami}
            tooltip={(selectedWorld?.length ?? 0) > 0 ? ['Only imports or exports at a time'] : []}
            select={{
              isSelected: selectedWild.some((k) => k.index === kami.index),
              isDisabled: (selectedWorld?.length ?? 0) > 0,
              onClick: () => handleSelect(kami),
            }}
          />
        ))}
      </Scrollable>
      <Overlay fullWidth fullHeight passthrough>
        <EmptyText
          text={['You have no Kami', 'in the wild']}
          size={1}
          isHidden={!!displayed.length}
        />
      </Overlay>
    </Container>
  );
};

const Container = styled.div`
  position: relative;
  width: 40%;
  height: 100%;
  display: flex;
  flex-flow: column nowrap;
`;

const Scrollable = styled.div`
  display: flex;
  flex-flow: row;
  overflow-y: scroll;
  flex-direction: row;
  flex-wrap: wrap;
  justify-content: center;
  margin-top: 5vw;
  scrollbar-width: none;
  -ms-overflow-style: none;
  &::-webkit-scrollbar {
    display: none;
  }
`;

const Text = styled.div<{ size: number }>`
  font-size: ${({ size }) => size}vw;
  line-height: ${({ size }) => size * 1.5}vw;
`;<|MERGE_RESOLUTION|>--- conflicted
+++ resolved
@@ -8,31 +8,19 @@
 
 export const WildKamis = ({
   kamis,
-  state,
-<<<<<<< HEAD
-  mode,
-}: {
-  mode: Mode;
-  kamis: {
-    wild: Kami[];
-    world: Kami[];
-  };
-=======
+  state: {
+    selectedWild,
+    setSelectedWild,
+    selectedWorld,
+  },
 }: {
   kamis: Kami[];
->>>>>>> 5e33a290
   state: {
     selectedWild: Kami[];
     setSelectedWild: React.Dispatch<React.SetStateAction<Kami[]>>;
     selectedWorld?: Kami[];
   };
 }) => {
-<<<<<<< HEAD
-  const { world, wild } = kamis;
-  const { selected, setSelected } = state;
-=======
-  const { selectedWild, setSelectedWild, selectedWorld } = state;
->>>>>>> 5e33a290
   const [displayed, setDisplayed] = useState<Kami[]>([]);
 
   useEffect(() => {
