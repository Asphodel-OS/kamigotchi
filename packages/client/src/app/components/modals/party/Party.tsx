--- conflicted
+++ resolved
@@ -42,7 +42,6 @@
         const { world, components } = network;
         const { debug } = useAccount.getState();
         const { nodeIndex } = useSelected.getState();
-
         const accountEntity = queryAccountFromEmbedded(network);
         const accRefreshOptions = {
           live: 0,
@@ -50,76 +49,23 @@
         };
         const kamiRefreshOptions = {
           live: 0,
-          bonuses: 5,
-          harvest: 5,
-          skills: 5,
-          flags: 10,
-          progress: 3600,
+          bonuses: 5, // set this to 3600 once we get explicit triggers for updates
+          harvest: 5, // set this to 60 once we get explicit triggers for updates
+          progress: 5,
+          skills: 5, // set this to 3600 once we get explicit triggers for updates
+          flags: 10, // set this to 3600 once we get explicit triggers for updates
           config: 3600,
           stats: 3600,
           traits: 3600,
         };
 
-<<<<<<< HEAD
         return {
           network,
           data: {
             accountEntity,
+            kamiNFTAddress: getConfigAddress(world, components, 'KAMI721_ADDRESS'),
             spender: getCompAddr(world, components, 'component.token.allowance'),
           },
-=======
-          const accountEntity = queryAccountFromEmbedded(network);
-          const accRefreshOptions = {
-            live: 0,
-            inventory: 2,
-          };
-          const kamiRefreshOptions = {
-            live: 0,
-            bonuses: 5, // set this to 3600 once we get explicit triggers for updates
-            harvest: 5, // set this to 60 once we get explicit triggers for updates
-            progress: 5,
-            skills: 5, // set this to 3600 once we get explicit triggers for updates
-            flags: 10, // set this to 3600 once we get explicit triggers for updates
-            config: 3600,
-            stats: 3600,
-            traits: 3600,
-          };
-
-          return {
-            network,
-            data: {
-              accountEntity,
-              kamiNFTAddress: getConfigAddress(world, components, 'KAMI721_ADDRESS'),
-              spender: getCompAddr(world, components, 'component.token.allowance'),
-            },
-
-            display: {
-              HarvestButton: (account: Account, kami: Kami, node: Node) =>
-                HarvestButton({ network, account, kami, node }),
-              UseItemButton: (kami: Kami, account: Account, icon: string) =>
-                UseItemButton(network, kami, account, icon),
-            },
-            utils: {
-              calcExpRequirement: (lvl: number) => calcKamiExpRequirement(world, components, lvl),
-              getAccount: (entity: EntityIndex, options?: AccountOptions) =>
-                getAccount(world, components, entity, options),
-              getAllAccounts: () => getAllAccounts(world, components),
-              getTempBonuses: (kami: Kami) =>
-                getTempBonuses(world, components, kami.entity, kamiRefreshOptions.bonuses),
-              getItem: (index: number) => getItemByIndex(world, components, index),
-              getKami: (entity: EntityIndex) =>
-                getKami(world, components, entity, kamiRefreshOptions),
-              getNode: (index: number) => getNodeByIndex(world, components, index),
-              getWorldKamis: () =>
-                getAccountKamis(world, components, accountEntity, kamiRefreshOptions, debug.cache),
-              passesNodeReqs: (kami: Kami) => passesNodeReqs(world, components, nodeIndex, kami),
-              queryKamiByIndex: (index: number) => queryKamiByIndex(world, components, index),
-              queryAllAccounts: () => queryAllAccounts(components),
-            },
-          };
-        })
-      ),
->>>>>>> f8eb6051
 
           display: {
             HarvestButton: (account: Account, kami: Kami, node: Node) =>
@@ -129,18 +75,25 @@
           },
           utils: {
             calcExpRequirement: (lvl: number) => calcKamiExpRequirement(world, components, lvl),
-            getAccount: () => getAccount(world, components, accountEntity, accRefreshOptions),
-            getBonusesByItems: (kami: Kami) =>
-              getBonusesByItems(world, components, kami.entity, kamiRefreshOptions.bonuses),
-            getKamis: () =>
+            getAccount: (entity: EntityIndex, options?: AccountOptions) =>
+              getAccount(world, components, entity, options),
+            getAllAccounts: () => getAllAccounts(world, components),
+            getTempBonuses: (kami: Kami) =>
+              getTempBonuses(world, components, kami.entity, kamiRefreshOptions.bonuses),
+            getItem: (index: number) => getItemByIndex(world, components, index),
+            getKami: (entity: EntityIndex) =>
+              getKami(world, components, entity, kamiRefreshOptions),
+            getNode: (index: number) => getNodeByIndex(world, components, index),
+            getWorldKamis: () =>
               getAccountKamis(world, components, accountEntity, kamiRefreshOptions, debug.cache),
-            getItem: (index: number) => getItemByIndex(world, components, index),
-            getNode: (index: number) => getNodeByIndex(world, components, index),
             passesNodeReqs: (kami: Kami) => passesNodeReqs(world, components, nodeIndex, kami),
+            queryKamiByIndex: (index: number) => queryKamiByIndex(world, components, index),
+            queryAllAccounts: () => queryAllAccounts(components),
           },
         };
       })
     ),
+
   Render: ({ network, display, data, utils }) => {
       const { actions, api } = network;
       const { accountEntity, kamiNFTAddress, spender } = data;
