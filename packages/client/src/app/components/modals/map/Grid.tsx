--- conflicted
+++ resolved
@@ -20,19 +20,35 @@
 import { playClick } from 'utils/sounds';
 import { GridFilter } from './GridFilter';
 import { GridTooltip } from './GridTooltip';
-<<<<<<< HEAD
+
+type Mode = 'RoomType' | 'KamiCount' | 'OperatorCount' | 'MyKamis';
+
+const options = [
+  { text: 'My Kamis', img: KamiIcon, object: 'MyKamis' },
+  { text: 'Room Type', img: insectIcon, object: 'RoomType' },
+  { text: 'Kami Count', img: HelpMenuIcons.kamis, object: 'KamiCount' },
+  { text: 'Operator Count', img: OperatorIcon, object: 'OperatorCount' },
+];
+
 export const Grid = ({
-  data,
-  actions,
+  data: {
+    account,
+    accountKamis,
+    rooms,
+    roomIndex,
+    zone,
+  },
+  actions: {
+    move,
+  },
+  state: {
+    tick,
+  },
   utils,
 }: {
-=======
-
-interface Props {
   actions: {
     move: (roomIndex: number) => void;
   };
->>>>>>> f0510fc3
   data: {
     account: Account;
     accountKamis: EntityIndex[];
@@ -53,25 +69,7 @@
     queryScavInstance: (index: number, holderID: EntityID) => EntityIndex | undefined;
     getValue: (entity: EntityIndex) => number;
   };
-<<<<<<< HEAD
 }) => {
-=======
-}
-
-type Mode = 'RoomType' | 'KamiCount' | 'OperatorCount' | 'MyKamis';
-
-const options = [
-  { text: 'My Kamis', img: KamiIcon, object: 'MyKamis' },
-  { text: 'Room Type', img: insectIcon, object: 'RoomType' },
-  { text: 'Kami Count', img: HelpMenuIcons.kamis, object: 'KamiCount' },
-  { text: 'Operator Count', img: OperatorIcon, object: 'OperatorCount' },
-];
-
-export const Grid = (props: Props) => {
-  const { data, actions, utils, state } = props;
->>>>>>> f0510fc3
-  const { account, roomIndex, zone, rooms, accountKamis } = data;
-  const { tick } = state;
   const {
     getKamiLocation,
     getKami,
@@ -159,7 +157,7 @@
 
   const handleRoomMove = (roomIndex: number) => {
     playClick();
-    actions.move(roomIndex);
+    move(roomIndex);
   };
 
   // updates the stats for a room and set it as the hovered room
