--- conflicted
+++ resolved
@@ -7,7 +7,7 @@
 export const GridTooltip = ({
   room,
   rolls,
-  kamiIconsMap,
+  yourKamiIconsMap,
   getNode,
   parseAllos,
   playerEntitiesLength,
@@ -22,24 +22,7 @@
   playerEntitiesLength: number;
   kamiEntitiesLength: number;
   friendsCount: number;
-<<<<<<< HEAD
 }) => {
-=======
-}
-
-export const GridTooltip = (props: Props) => {
-  const {
-    room,
-    rolls,
-    yourKamiIconsMap,
-    getNode,
-    parseAllos,
-    playerEntitiesLength,
-    kamiEntitiesLength,
-    friendsCount,
-  } = props;
-
->>>>>>> f0510fc3
   if (!room.index) return null;
 
   const node = getNode(room.index);
