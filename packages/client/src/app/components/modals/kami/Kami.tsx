--- conflicted
+++ resolved
@@ -108,13 +108,7 @@
     })();
 
     const { actions, api } = network;
-<<<<<<< HEAD
-    const { kamiIndex } = useSelected();
-=======
-    const { account, onyxItem, spender } = data;
-    const { getKami, getOwner, queryKamiByIndex, getSkillUpgradeError, getTreePoints } = utils;
     const kamiIndex = useSelected((s) => s.kamiIndex);
->>>>>>> 5e33a290
     const { selectedAddress, apis: ownerAPIs } = useNetwork();
     const kamiModalOpen = useVisibility((s) => s.modals.kami);
     const accountModalOpen = useVisibility((s) => s.modals.account);
