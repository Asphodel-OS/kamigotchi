--- conflicted
+++ resolved
@@ -44,78 +44,6 @@
               epoch: vipEpoch,
               total: getTotalScoreByFilter(world, components, vipFilter),
             },
-<<<<<<< HEAD
-            utils: {
-              getAccount: (entity: EntityIndex) =>
-                getAccount(world, components, entity, accountOptions),
-              getAccountKamis: (accEntity: EntityIndex) =>
-                getAccountKamis(world, components, accEntity),
-              getFriends: (accEntity: EntityIndex) => getFriends(world, components, accEntity),
-            },
-          };
-        })
-      );
-    },
-    // Render
-    ({ network, data, utils }) => {
-      const { actions, api, components, world } = network;
-      const { vip } = data;
-      const { getAccount } = utils;
-      const { account: player } = useAccount();
-      const accountIndex = useSelected((s) => s.accountIndex);
-      const { modals } = useVisibility();
-      const { selectedAddress, apis } = useNetwork();
-
-      const [subTab, setSubTab] = useState('frens'); //  frens | requests | blocked
-      const [tab, setTab] = useState('stats'); //  social | party | stats
-      const [account, setAccount] = useState<Account>(NullAccount);
-      const [isSelf, setIsSelf] = useState(false);
-      const [isLoading, setIsLoading] = useState(false);
-      const [accounts, setAccounts] = useState<Account[]>([]);
-      useEffect(() => {
-        setAccounts(getAllAccounts(world, components));
-      }, []);
-
-      // update data of the selected account when account index or data changes
-      useEffect(() => {
-        if (!modals.account) return;
-        const accountEntity = queryAccountByIndex(components, accountIndex);
-        const account = getAccount(accountEntity ?? (0 as EntityIndex));
-        setAccount(account);
-      });
-
-      // set the default subtab and tab when account index switches or modal is closed
-      useEffect(() => {
-        const isSelf = player.index === accountIndex;
-        setIsSelf(isSelf);
-        if (isSelf) setSubTab('frens');
-        setTab('stats');
-      }, [accountIndex, modals.account]);
-
-      /////////////////
-      // INTERACTION
-
-      const acceptFren = (friendship: Friendship) => {
-        actions.add({
-          action: 'AcceptFriend',
-          params: [friendship.id],
-          description: `Accepting ${friendship.account.name} Friend Request`,
-          execute: async () => {
-            return api.player.account.friend.accept(friendship.id);
-          },
-        });
-      };
-
-      // block an account
-      const blockFren = (account: BaseAccount) => {
-        actions.add({
-          action: 'BlockFriend',
-          params: [account.ownerAddress],
-          description: `Blocking ${account.name}`,
-          execute: async () => {
-            return api.player.account.friend.block(account.ownerAddress);
-=======
->>>>>>> 241021cb
           },
           utils: {
             getAccount: (entity: EntityIndex) =>
@@ -133,7 +61,7 @@
     const { vip } = data;
     const { getAccount } = utils;
     const { account: player } = useAccount();
-    const { accountIndex } = useSelected();
+    const accountIndex = useSelected((s) => s.accountIndex);
     const { modals } = useVisibility();
     const { selectedAddress, apis } = useNetwork();
 
