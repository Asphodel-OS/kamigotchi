import styled from 'styled-components';
import { EntityIndex } from '@mud-classic/recs';

import { AccountCard, ActionListButton, EmptyText } from 'app/components/library';
import { Account as PlayerAccount } from 'app/stores';
import { Account } from 'network/shapes';
import { Friends as FriendsType } from 'network/shapes/Account/friends';
import { Friendship } from 'network/shapes/Friendship';

<<<<<<< HEAD
export const Friends = ({
  data,
  actions,
  friendships,
  utils,
}: {
=======
interface Props {
>>>>>>> f0510fc3
  data: { isSelf: boolean; player: PlayerAccount };
  actions: {
    acceptFren: (friendship: Friendship) => void;
    cancelFren: (friendship: Friendship) => void;
    blockFren: (account: Account) => void;
    requestFren: (account: Account) => void;
    removeFren: (friendship: Friendship) => void;
  };
  friendships: Friendship[];

  utils: {
    getFriends: (accEntity: EntityIndex) => FriendsType;
  };
}) => {
  const { getFriends } = utils;
  const { player, isSelf } = data;

  const Actions = (friendship: Friendship) => {
    const playerGetFriends = getFriends(player.entity);

    const incomingEntities = playerGetFriends?.incomingReqs?.map((req) => req.account.entity);
    const isIncoming = incomingEntities?.includes(friendship.target.entity);

    const outgoingEntities = playerGetFriends?.outgoingReqs?.map((req) => req.target.entity);
    const isOutgoing = outgoingEntities?.includes(friendship.target.entity);

    const playerFriends = playerGetFriends?.friends?.map((fren) => fren.target.entity);
    const isFriend = playerFriends?.includes(friendship.target.entity);

    const isOther = player.entity !== friendship.target.entity;

    // if user is not already friend, is not the player, has not sent/recieved a friend request to/from the player we can add them
    const showAdd = !isFriend && isOther && !isIncoming && !isOutgoing;

    const options = [
      showAdd && { text: 'Add', onClick: () => actions.requestFren(friendship.target) },
      isOther && { text: 'Block', onClick: () => actions.blockFren(friendship.target) },
      isSelf && { text: 'Remove', onClick: () => actions.removeFren(friendship) },
    ].filter((o) => !!o);

    // Hide the action button if no actions are available.
    // This prevents showing the button on our own profile card when viewing on a friend's list.
    if (options.length === 0) return null;

    return (
      <ActionListButton id={`friendship-options-${friendship.entity}`} text='' options={options} />
    );
  };

  return (
    <Container>
      {friendships.length > 0 ? (
        friendships.map((friendship) => (
          <AccountCard
            key={friendship.entity}
            account={friendship.target}
            description={[friendship.target.bio || 'hi']}
            actions={Actions(friendship)}
          />
        ))
      ) : (
        <EmptyText text={['you have no friends', 'go touch some grass']} />
      )}
    </Container>
  );
};

const Container = styled.div`
  width: 100%;
  gap: 0.6vw;

  display: flex;
  flex-flow: wrap;
  justify-content: center;
  align-items: flex-start;
`;<|MERGE_RESOLUTION|>--- conflicted
+++ resolved
@@ -7,17 +7,21 @@
 import { Friends as FriendsType } from 'network/shapes/Account/friends';
 import { Friendship } from 'network/shapes/Friendship';
 
-<<<<<<< HEAD
 export const Friends = ({
-  data,
+  data: {
+    isSelf,
+    player,
+  },
   actions,
   friendships,
-  utils,
+  utils: {
+    getFriends,
+  },
 }: {
-=======
-interface Props {
->>>>>>> f0510fc3
-  data: { isSelf: boolean; player: PlayerAccount };
+  data: {
+    isSelf: boolean;
+    player: PlayerAccount
+  };
   actions: {
     acceptFren: (friendship: Friendship) => void;
     cancelFren: (friendship: Friendship) => void;
@@ -31,9 +35,6 @@
     getFriends: (accEntity: EntityIndex) => FriendsType;
   };
 }) => {
-  const { getFriends } = utils;
-  const { player, isSelf } = data;
-
   const Actions = (friendship: Friendship) => {
     const playerGetFriends = getFriends(player.entity);
 
