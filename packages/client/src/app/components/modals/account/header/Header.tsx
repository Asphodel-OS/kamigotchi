import { EntityIndex } from '@mud-classic/recs';
import CakeIcon from '@mui/icons-material/Cake';
import moment from 'moment';
import styled from 'styled-components';

import { Overlay, Popover, Text, TextTooltip } from 'app/components/library';
import { ActionIcons } from 'assets/images/icons/actions';
import { Account, BaseAccount } from 'network/shapes/Account';
import { Friends as FriendsType } from 'network/shapes/Account/friends';
import { Friendship } from 'network/shapes/Friendship';
import { Kami } from 'network/shapes/Kami';
import { Account as PlayerAccount } from 'app/stores';
import { abbreviateAddress } from 'utils/address';
import { playClick } from 'utils/sounds';
import { Bio } from './Bio';
import { FriendActions } from './FriendActions';
import { Pfp } from './Pfp';

export const Header = ({
  account,
  actions,
  isLoading,
  isSelf,
  utils,
}: {
  account: Account; // account selected for viewing
  actions: {
    setBio: (bio: string) => void;
    handlePfpChange: (kami: Kami) => void;
    requestFren: (account: BaseAccount) => void;
    cancelFren: (friendship: Friendship) => void;
    blockFren: (account: BaseAccount) => void;
    acceptFren: (friendship: Friendship) => void;
  };
  isLoading: boolean;
  isSelf: boolean;
  player: PlayerAccount;
  utils: {
    getAccountKamis: (accEntity: EntityIndex) => Kami[];
    getFriends: (accEntity: EntityIndex) => FriendsType;
  };
<<<<<<< HEAD
}) => {
  const { getAccountKamis } = utils;
  const { handlePfpChange, setBio } = actions;

  const [tick, setTick] = useState(Date.now());

  /////////////////
  // TRACKING

  // ticking
  useEffect(() => {
    const refreshClock = () => setTick(Date.now());
    const timerId = setInterval(refreshClock, 3333);
    return () => clearInterval(timerId);
  }, []);
=======
}

export const Header = (props: Props) => {
  const { isLoading, account, utils, isSelf, actions, player } = props;
  const { getAccountKamis, getFriends } = utils;
  const { handlePfpChange, setBio, requestFren, cancelFren, blockFren, acceptFren } = actions;
>>>>>>> f0510fc3

  const copyText = (text: string) => {
    playClick();
    navigator.clipboard.writeText(text);
  };

  /////////////////
  // RENDERING

  const KamisDropDown = () => {
    let kamis = getAccountKamis(account.entity).map((kami) => (
      <KamiDropDown
        disabled={account.pfpURI === kami.image}
        key={kami.id}
        onClick={() => {
          handlePfpChange(kami);
        }}
      >
        {kami.name}
      </KamiDropDown>
    ));
    if (kamis.length === 0) {
      kamis = [<div style={{ padding: `0.5vw` }}>No Kamis</div>];
    }
    return kamis;
  };

  return (
    <Container>
      <Overlay top={0.75} right={0.75}>
        <Text size={0.6}>#{account.index}</Text>
      </Overlay>
      {isSelf ? (
        <Popover cursor={`url(${ActionIcons.edit}), auto`} key='profile' content={KamisDropDown()}>
          <Pfp account={account} isLoading={isLoading} />
        </Popover>
      ) : (
        <Pfp account={account} isLoading={isLoading} />
      )}
      <Info>
        <TitleSection>
          <Text size={1.2}>{account.name}</Text>
          <TextTooltip title='Owner Address' text={[account.ownerAddress, '\n', '(click to copy)']}>
            <Subtitle onClick={() => copyText(account.ownerAddress)}>
              {abbreviateAddress(account.ownerAddress)}
            </Subtitle>
          </TextTooltip>
        </TitleSection>
        {!isSelf && (
          <FriendActions
            account={account}
            player={player}
            utils={{ getFriends }}
            actions={{ requestFren, acceptFren, cancelFren, blockFren }}
          />
        )}
        <DetailRow>
          <CakeIcon style={{ height: '1.4vh' }} />
          <Description>{moment(1000 * account.time.creation).format('MMM DD, YYYY')}</Description>
        </DetailRow>
        <Bio account={account} isSelf={isSelf} actions={{ setBio }} />
      </Info>
    </Container>
  );
};

const Container = styled.div`
  padding: 0.75vw;
  display: flex;
  flex-flow: row nowrap;
  gap: 0.9vw;
  align-items: flex-start;
  user-select: none;
`;

<<<<<<< HEAD
const PfpContainer = styled.div`
  position: relative;
  width: 10vw;
  height: 10vw;
`;

const PfpImage = styled.img<{ isLoading: boolean }>`
  border: solid black 0.15vw;
  border-radius: 10vw;
  width: 10vw;
  height: 10vw;
  object-fit: cover;
  object-position: 100% 0;
  opacity: 1;
  ${({ isLoading }) =>
    isLoading &&
    `animation: fade 3s linear infinite;
    z-index: 1;
    @keyframes fade {
      0%,
      100% {
        opacity: 0.4;
      }
      50% {
        opacity: 1;
      }
    }`}
`;

const PfpStatus = styled.div<{ timeDelta: number; isLoading: boolean }>`
  border: solid 0.2vw white;
  position: absolute;
  bottom: 0.9vw;
  right: 0.9vw;
  width: 1.2vw;
  height: 1.2vw;
  border-radius: 3vw;
  z-index: 1;
  background-color: ${({ timeDelta }) => {
    if (timeDelta < 300) return '#6f3';
    else if (timeDelta < 1800) return '#fd3';
    else return '#f33';
  }};
  ${({ isLoading }) =>
    isLoading &&
    `animation: fade 3s linear infinite;
    z-index: 1;
    @keyframes fade {
      0%,
      100% {
        opacity: 0.4;
      }
      50% {
        opacity: 1;
      }
    }`}
`;

=======
>>>>>>> f0510fc3
const Info = styled.div`
  width: 100%;
  padding-bottom: 1.5vw;
  gap: 0.3vw;
  display: flex;
  flex-flow: column nowrap;
  justify-content: flex-start;
  align-items: flex-start;
`;

const TitleSection = styled.div`
  display: flex;
  flex-flow: column nowrap;
  gap: 0.3vw;
  margin-bottom: 0.6vw;
`;

const Subtitle = styled.div`
  color: #777;
  padding-left: 0.5vw;
  font-size: 0.7vw;
  cursor: copy;
`;

const DetailRow = styled.div<{ edit?: boolean }>`
  padding: 0.15vw 0;
  display: flex;
  flex-flow: row nowrap;
  align-items: center;
  justify-content: center;
  ${({ edit }) => edit && `cursor: pointer`}
`;

const Description = styled.div`
  font-size: 0.7vw;
  line-height: 0.9vw;
`;

const KamiDropDown = styled.button`
  padding: 0.5vw;
  display: flex;
  flex-direction: column;
  width: 100%;
  &:hover {
    cursor: pointer;
  }
  &:disabled {
    cursor: auto;
    background-color: #ccc;
    color: #666;
  }
`;<|MERGE_RESOLUTION|>--- conflicted
+++ resolved
@@ -18,10 +18,21 @@
 
 export const Header = ({
   account,
-  actions,
+  actions: {
+    setBio,
+    handlePfpChange,
+    requestFren,
+    cancelFren,
+    blockFren,
+    acceptFren,
+  },
   isLoading,
   isSelf,
-  utils,
+  player,
+  utils: {
+    getAccountKamis,
+    getFriends,
+  },
 }: {
   account: Account; // account selected for viewing
   actions: {
@@ -39,31 +50,7 @@
     getAccountKamis: (accEntity: EntityIndex) => Kami[];
     getFriends: (accEntity: EntityIndex) => FriendsType;
   };
-<<<<<<< HEAD
 }) => {
-  const { getAccountKamis } = utils;
-  const { handlePfpChange, setBio } = actions;
-
-  const [tick, setTick] = useState(Date.now());
-
-  /////////////////
-  // TRACKING
-
-  // ticking
-  useEffect(() => {
-    const refreshClock = () => setTick(Date.now());
-    const timerId = setInterval(refreshClock, 3333);
-    return () => clearInterval(timerId);
-  }, []);
-=======
-}
-
-export const Header = (props: Props) => {
-  const { isLoading, account, utils, isSelf, actions, player } = props;
-  const { getAccountKamis, getFriends } = utils;
-  const { handlePfpChange, setBio, requestFren, cancelFren, blockFren, acceptFren } = actions;
->>>>>>> f0510fc3
-
   const copyText = (text: string) => {
     playClick();
     navigator.clipboard.writeText(text);
@@ -138,67 +125,6 @@
   user-select: none;
 `;
 
-<<<<<<< HEAD
-const PfpContainer = styled.div`
-  position: relative;
-  width: 10vw;
-  height: 10vw;
-`;
-
-const PfpImage = styled.img<{ isLoading: boolean }>`
-  border: solid black 0.15vw;
-  border-radius: 10vw;
-  width: 10vw;
-  height: 10vw;
-  object-fit: cover;
-  object-position: 100% 0;
-  opacity: 1;
-  ${({ isLoading }) =>
-    isLoading &&
-    `animation: fade 3s linear infinite;
-    z-index: 1;
-    @keyframes fade {
-      0%,
-      100% {
-        opacity: 0.4;
-      }
-      50% {
-        opacity: 1;
-      }
-    }`}
-`;
-
-const PfpStatus = styled.div<{ timeDelta: number; isLoading: boolean }>`
-  border: solid 0.2vw white;
-  position: absolute;
-  bottom: 0.9vw;
-  right: 0.9vw;
-  width: 1.2vw;
-  height: 1.2vw;
-  border-radius: 3vw;
-  z-index: 1;
-  background-color: ${({ timeDelta }) => {
-    if (timeDelta < 300) return '#6f3';
-    else if (timeDelta < 1800) return '#fd3';
-    else return '#f33';
-  }};
-  ${({ isLoading }) =>
-    isLoading &&
-    `animation: fade 3s linear infinite;
-    z-index: 1;
-    @keyframes fade {
-      0%,
-      100% {
-        opacity: 0.4;
-      }
-      50% {
-        opacity: 1;
-      }
-    }`}
-`;
-
-=======
->>>>>>> f0510fc3
 const Info = styled.div`
   width: 100%;
   padding-bottom: 1.5vw;
