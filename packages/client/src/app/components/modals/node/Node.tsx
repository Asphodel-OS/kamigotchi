import { EntityID, EntityIndex } from '@mud-classic/recs';
import { useEffect, useState } from 'react';
import { interval, map } from 'rxjs';
import { v4 as uuid } from 'uuid';

import { getAccount, getAccountKamis } from 'app/cache/account';
import { getBonusesForEndType, getTempBonuses } from 'app/cache/bonus';
import { getKami, getKamiAccount } from 'app/cache/kami';
import { getNodeByIndex } from 'app/cache/node';
import { getRoomByIndex } from 'app/cache/room';
import { EmptyText, ModalWrapper, UseItemButton } from 'app/components/library';
import { UIComponent } from 'app/root/types';
import { useSelected, useVisibility } from 'app/stores';
import { FeedIcon } from 'assets/images/icons/actions';
import {
  Account,
  NullAccount,
  queryAccountFromEmbedded,
  queryAccountKamis,
} from 'network/shapes/Account';
import { Allo, parseAllos } from 'network/shapes/Allo';
import { Condition, parseConditionalText } from 'network/shapes/Conditional';
import { queryDTCommits } from 'network/shapes/Droptable';
import { Kami } from 'network/shapes/Kami';
import {
  Node,
  NullNode,
  passesNodeReqs,
  queryNodeByIndex,
  queryNodeKamis,
} from 'network/shapes/Node';
import { queryScavInstance, ScavBar } from 'network/shapes/Scavenge/';
import { getValue } from 'network/shapes/utils/component';
import { waitForActionCompletion } from 'network/utils';
import { Header } from './header/Header';
import { Kards } from './kards/Kards';

// live kami data staleness limit in seconds
const LIVE_UPDATE_LIMIT = 2;

export const NodeModal: UIComponent = {
  id: 'NodeModal',
  requirement: (layers) =>
    interval(1000).pipe(
      map(() => {
        const { network } = layers;
        const { world, components } = network;
        const { nodeIndex } = useSelected.getState();

        const accountEntity = queryAccountFromEmbedded(network);
        const accountID = world.entities[accountEntity];
        const accountRefreshOptions = {
          live: LIVE_UPDATE_LIMIT,
          inventories: LIVE_UPDATE_LIMIT,
          friends: 60,
        };

        const nodeEntity = queryNodeByIndex(world, nodeIndex);
        const kamiRefreshOptions = {
          live: LIVE_UPDATE_LIMIT,
          bonuses: 3600,
          config: 3600,
          harvest: LIVE_UPDATE_LIMIT,
          progress: 3600,
          skills: 3600,
          stats: 3600,
          traits: 3600,
        };

        return {
          network,
          data: {
            accountEntity,
            kamiEntities: {
              account: queryAccountKamis(world, components, accountEntity),
              node: queryNodeKamis(world, components, nodeEntity),
            },
<<<<<<< HEAD
            commits: queryDTCommits(world, components, accountID),
          },
          display: {
            UseItemButton: (kami: Kami, account: Account) =>
              UseItemButton(network, kami, account, FeedIcon),
          },
          utils: {
            calcExpRequirement: (lvl: number) => calcKamiExpRequirement(world, components, lvl),
            getAccount: () => getAccount(world, components, accountEntity, accountRefreshOptions),
            getAccountKamis: () =>
              getAccountKamis(world, components, accountEntity, kamiRefreshOptions),
            getBonuses: (entity: EntityIndex) =>
              getBonusesForEndType(
                world,
                components,
                'UPON_HARVEST_ACTION',
                entity,
                LIVE_UPDATE_LIMIT
              ),
            getKami: (entity: EntityIndex) =>
              getKami(world, components, entity, kamiRefreshOptions),
            getOwner: (kamiEntity: EntityIndex) =>
              getKamiAccount(world, components, kamiEntity, accountRefreshOptions),
            getNode: (index: number) => getNodeByIndex(world, components, index),
            getRoom: (index: number) => getRoomByIndex(world, components, index),
            getScavenge: (index: number) => getNodeByIndex(world, components, index).scavenge,
            getValue: (entity: EntityIndex) => getValue(components, entity),
            parseAllos: (allos: Allo[]) => parseAllos(world, components, allos, true),
            queryScavInstance: (index: number, holderID: EntityID) =>
              queryScavInstance(world, 'NODE', index, holderID),
=======
            display: {
              UseItemButton: (kami: Kami, account: Account) =>
                UseItemButton(network, kami, account, FeedIcon),
            },
            utils: {
              getAccount: () => getAccount(world, components, accountEntity, accountRefreshOptions),
              getAccountKamis: () =>
                getAccountKamis(world, components, accountEntity, kamiRefreshOptions),
              getBonuses: (entity: EntityIndex) =>
                getBonusesForEndType(
                  world,
                  components,
                  'UPON_HARVEST_ACTION',
                  entity,
                  LIVE_UPDATE_LIMIT
                ),
              getKami: (entity: EntityIndex) =>
                getKami(world, components, entity, kamiRefreshOptions),
              getOwner: (kamiEntity: EntityIndex) =>
                getKamiAccount(world, components, kamiEntity, accountRefreshOptions),
              getNode: (index: number) => getNodeByIndex(world, components, index),
              getRoom: (index: number) => getRoomByIndex(world, components, index),
              getScavenge: (index: number) => getNodeByIndex(world, components, index).scavenge,
              getValue: (entity: EntityIndex) => getValue(components, entity),
              parseAllos: (allos: Allo[]) => parseAllos(world, components, allos, true),
              queryScavInstance: (index: number, holderID: EntityID) =>
                queryScavInstance(world, 'NODE', index, holderID),
>>>>>>> ba5860d1

            // node header functions..
            // TODO: clean up this mess
            passesNodeReqs: (kami: Kami) => passesNodeReqs(world, components, nodeIndex, kami),
            parseConditionalText: (condition: Condition, tracking?: boolean) =>
              parseConditionalText(world, components, condition, tracking),
            getTempBonuses: (kami: Kami) =>
              getTempBonuses(world, components, kami.entity, kamiRefreshOptions.bonuses),
          },
        };
      })
    ),

  Render: ({ data, display, network, utils }) => {
      const { kamiEntities } = data;
      const {
        actions,
        api,
        world,
        localSystems: { DTRevealer },
      } = network;
      const { getAccount, getNode } = utils;
      const { nodeIndex } = useSelected();
      const { modals, setModals } = useVisibility();

      const [account, setAccount] = useState<Account>(NullAccount);
      const [node, setNode] = useState<Node>(NullNode);
      const [lastRefresh, setLastRefresh] = useState(Date.now());

      // ticking
      useEffect(() => {
        const refreshClock = () => setLastRefresh(Date.now());
        const timerId = setInterval(refreshClock, 1000);
        return () => clearInterval(timerId);
      }, []);

      // refresh account data whenever the modal is opened
      useEffect(() => {
        if (!modals.node) return;
        setAccount(getAccount());
      }, [modals.node, lastRefresh]);

      // updates from selected Node updates
      useEffect(() => {
        const node = getNode(nodeIndex);
        if (!node.index) setModals({ node: false }); // NullNode
        setNode(node);
      }, [nodeIndex]);

      /////////////////
      // ACTIONS

      // collects on an existing harvest
      const collect = (kami: Kami) => {
        actions.add({
          action: 'HarvestCollect',
          params: [kami.id],
          description: `Collecting ${kami.name}'s Harvest`,
          execute: async () => {
            return api.player.pet.harvest.collect([kami.harvest!.id]);
          },
        });
      };

      // liquidate a harvest
      // assume this function is only called with two kamis that have harvests
      const liquidate = (myKami: Kami, enemyKami: Kami) => {
        actions.add({
          action: 'HarvestLiquidate',
          params: [enemyKami.harvest!.id, myKami.id],
          description: `Liquidating ${enemyKami.name} with ${myKami.name}`,
          execute: async () => {
            return api.player.pet.harvest.liquidate(enemyKami.harvest!.id, myKami.id);
          },
        });
      };

      // starts a harvest for the given pet and node
      const start = (kami: Kami, node: Node) => {
        actions.add({
          action: 'HarvestStart',
          params: [kami.id, node.id],
          description: `Placing ${kami.name}  on ${node.name}`,
          execute: async () => {
            return api.player.pet.harvest.start([kami.id], node.index);
          },
        });
      };

      // stops a harvest
      const stop = (kami: Kami) => {
        actions.add({
          action: 'HarvestStop',
          params: [kami.harvest!.id],
          description: `Removing ${kami.name} from ${kami.harvest!.node?.name}`,
          execute: async () => {
            return api.player.pet.harvest.stop([kami.harvest!.id]);
          },
        });
      };

      // claim the scavenge at the given scavenge bar
      const claim = async (scavBar: ScavBar) => {
        DTRevealer.nameEntity('scavenge' as EntityID, scavBar.id);
        const node = getNode(scavBar.index);

        const actionID = uuid() as EntityID;
        actions.add({
          id: actionID,
          action: 'ScavengeClaim',
          params: [scavBar.type, scavBar.index], // actual param: scavBar.id
          description: `Claiming scavenge at node ${node.name}`,
          execute: async () => {
            return api.player.scavenge.claim(scavBar.id);
          },
        });
        await waitForActionCompletion(
          actions!.Action,
          world.entityToIndex.get(actionID) as EntityIndex
        );
        return actionID;
      };

      /////////////////
      // DISPLAY

      return (
        <ModalWrapper
          id='node'
          header={[
            <Header
              key='banner'
              data={{ account, node, kamiEntities: kamiEntities.account }}
              actions={{ claim, addKami: (kami: Kami) => start(kami, node) }}
              utils={utils}
            />,
          ]}
          canExit
          truncate
          noPadding
        >
          {kamiEntities.node.length + kamiEntities.account.length === 0 && (
            <EmptyText
              text={['There are no Kamis on this node.', "Maybe that's an opportunity.."]}
              size={1}
            />
          )}
          <Kards
            account={account}
            kamiEntities={kamiEntities}
            actions={{ collect, liquidate, stop }}
            display={display}
            utils={utils}
          />
        </ModalWrapper>
        );
  },
};<|MERGE_RESOLUTION|>--- conflicted
+++ resolved
@@ -75,7 +75,6 @@
               account: queryAccountKamis(world, components, accountEntity),
               node: queryNodeKamis(world, components, nodeEntity),
             },
-<<<<<<< HEAD
             commits: queryDTCommits(world, components, accountID),
           },
           display: {
@@ -83,7 +82,6 @@
               UseItemButton(network, kami, account, FeedIcon),
           },
           utils: {
-            calcExpRequirement: (lvl: number) => calcKamiExpRequirement(world, components, lvl),
             getAccount: () => getAccount(world, components, accountEntity, accountRefreshOptions),
             getAccountKamis: () =>
               getAccountKamis(world, components, accountEntity, kamiRefreshOptions),
@@ -106,36 +104,6 @@
             parseAllos: (allos: Allo[]) => parseAllos(world, components, allos, true),
             queryScavInstance: (index: number, holderID: EntityID) =>
               queryScavInstance(world, 'NODE', index, holderID),
-=======
-            display: {
-              UseItemButton: (kami: Kami, account: Account) =>
-                UseItemButton(network, kami, account, FeedIcon),
-            },
-            utils: {
-              getAccount: () => getAccount(world, components, accountEntity, accountRefreshOptions),
-              getAccountKamis: () =>
-                getAccountKamis(world, components, accountEntity, kamiRefreshOptions),
-              getBonuses: (entity: EntityIndex) =>
-                getBonusesForEndType(
-                  world,
-                  components,
-                  'UPON_HARVEST_ACTION',
-                  entity,
-                  LIVE_UPDATE_LIMIT
-                ),
-              getKami: (entity: EntityIndex) =>
-                getKami(world, components, entity, kamiRefreshOptions),
-              getOwner: (kamiEntity: EntityIndex) =>
-                getKamiAccount(world, components, kamiEntity, accountRefreshOptions),
-              getNode: (index: number) => getNodeByIndex(world, components, index),
-              getRoom: (index: number) => getRoomByIndex(world, components, index),
-              getScavenge: (index: number) => getNodeByIndex(world, components, index).scavenge,
-              getValue: (entity: EntityIndex) => getValue(components, entity),
-              parseAllos: (allos: Allo[]) => parseAllos(world, components, allos, true),
-              queryScavInstance: (index: number, holderID: EntityID) =>
-                queryScavInstance(world, 'NODE', index, holderID),
->>>>>>> ba5860d1
-
             // node header functions..
             // TODO: clean up this mess
             passesNodeReqs: (kami: Kami) => passesNodeReqs(world, components, nodeIndex, kami),
