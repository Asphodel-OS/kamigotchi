import { EntityID, EntityIndex } from '@mud-classic/recs';
import { useEffect, useState } from 'react';
import { interval, map } from 'rxjs';
import { v4 as uuid } from 'uuid';

import { getAccount, getAccountKamis } from 'app/cache/account';
import { getBonusesForEndType, getTempBonuses } from 'app/cache/bonus';
import { getKami, getKamiAccount } from 'app/cache/kami';
import { getNodeByIndex } from 'app/cache/node';
import { getRoomByIndex } from 'app/cache/room';
<<<<<<< HEAD
import { EmptyText, ModalWrapper, UseItemButton, ActionButton, TextTooltip } from 'app/components/library';
import { TravelConfirm } from '../travel/Confirm';
import { useTravel } from 'app/stores/travel';
import { findPathAndCost } from 'network/shapes/Room/path';
=======
import { EmptyText, ModalWrapper, UseItemButton } from 'app/components/library';
import { CastItemButton } from 'app/components/library/buttons/actions';
>>>>>>> 2651e346
import { UIComponent } from 'app/root/types';
import { useSelected, useVisibility } from 'app/stores';
import { CastIcon, FeedIcon } from 'assets/images/icons/actions';
import {
  Account,
  NullAccount,
  queryAccountFromEmbedded,
  queryAccountKamis,
} from 'network/shapes/Account';
import { Allo, parseAllos } from 'network/shapes/Allo';
import { Condition, parseConditionalText } from 'network/shapes/Conditional';
import { queryDTCommits } from 'network/shapes/Droptable';
import { Kami } from 'network/shapes/Kami';
import {
  Node,
  NullNode,
  passesNodeReqs,
  queryNodeByIndex,
  queryNodeKamis,
} from 'network/shapes/Node';
import { queryScavInstance, ScavBar } from 'network/shapes/Scavenge/';
import { getValue } from 'network/shapes/utils/component';
import { waitForActionCompletion } from 'network/utils';
import { Header } from './header/Header';
import { Kards } from './kards/Kards';

// live kami data staleness limit in seconds
const LIVE_UPDATE_LIMIT = 2;

export const NodeModal: UIComponent = {
  id: 'NodeModal',
  requirement: (layers) =>
    interval(1000).pipe(
      map(() => {
        const { network } = layers;
        const { world, components } = network;
        const { nodeIndex } = useSelected.getState();

        const accountEntity = queryAccountFromEmbedded(network);
        const accountID = world.entities[accountEntity];
        const accountRefreshOptions = {
          live: LIVE_UPDATE_LIMIT,
          inventories: LIVE_UPDATE_LIMIT,
          friends: 60,
        };

        const nodeEntity = queryNodeByIndex(world, nodeIndex);
        const kamiRefreshOptions = {
          live: LIVE_UPDATE_LIMIT,
          bonuses: 3600,
          config: 3600,
          harvest: LIVE_UPDATE_LIMIT,
          progress: 3600,
          skills: 3600,
          stats: 3600,
          traits: 3600,
        };

        return {
          network,
          data: {
            accountEntity,
            kamiEntities: {
              account: queryAccountKamis(world, components, accountEntity),
              node: queryNodeKamis(world, components, nodeEntity),
            },
            commits: queryDTCommits(world, components, accountID),
          },
          display: {
            UseItemButton: (kami: Kami, account: Account) =>
              UseItemButton(network, kami, account, FeedIcon),
            CastItemButton: (kami: Kami, account: Account) =>
              CastItemButton(network, kami, account, CastIcon),
          },
          utils: {
            getAccount: () => getAccount(world, components, accountEntity, accountRefreshOptions),
            getAccountKamis: () =>
              getAccountKamis(world, components, accountEntity, kamiRefreshOptions),
            getBonuses: (entity: EntityIndex) =>
              getBonusesForEndType(
                world,
                components,
                'UPON_HARVEST_ACTION',
                entity,
                LIVE_UPDATE_LIMIT
              ),
            getKami: (entity: EntityIndex) =>
              getKami(world, components, entity, kamiRefreshOptions),
            getOwner: (kamiEntity: EntityIndex) =>
              getKamiAccount(world, components, kamiEntity, accountRefreshOptions),
            getNode: (index: number) => getNodeByIndex(world, components, index),
            getRoom: (index: number) => getRoomByIndex(world, components, index),
            getScavenge: (index: number) => getNodeByIndex(world, components, index).scavenge,
            getValue: (entity: EntityIndex) => getValue(components, entity),
            parseAllos: (allos: Allo[]) => parseAllos(world, components, allos, true),
            queryScavInstance: (index: number, holderID: EntityID) =>
              queryScavInstance(world, 'NODE', index, holderID),
            // node header functions..
            // TODO: clean up this mess
            passesNodeReqs: (kami: Kami) => passesNodeReqs(world, components, nodeIndex, kami),
            parseConditionalText: (condition: Condition, tracking?: boolean) =>
              parseConditionalText(world, components, condition, tracking),
            getTempBonuses: (kami: Kami) =>
              getTempBonuses(world, components, kami.entity, kamiRefreshOptions.bonuses),
          },
        };
      })
    ),

  Render: ({ data, display, network, utils }) => {
<<<<<<< HEAD
      const { kamiEntities } = data;
      const {
        actions,
        api,
        world,
        components,
        localSystems: { DTRevealer },
      } = network;
      const { getAccount, getNode } = utils;
      const { nodeIndex } = useSelected();
      const { modals, setModals } = useVisibility();
      const { setTravel } = useTravel();
=======
    const { kamiEntities } = data;
    const {
      actions,
      api,
      world,
      localSystems: { DTRevealer },
    } = network;
    const { getAccount, getNode } = utils;
    const nodeIndex = useSelected((s) => s.nodeIndex);
    const nodeModalOpen = useVisibility((s) => s.modals.node);
    const setModals = useVisibility((s) => s.setModals);
>>>>>>> 2651e346

    const [account, setAccount] = useState<Account>(NullAccount);
    const [node, setNode] = useState<Node>(NullNode);
    const [lastRefresh, setLastRefresh] = useState(Date.now());

<<<<<<< HEAD

      const getTravelStats = () => {
        const acc = getAccount();
        const { moves, staminaCost } = findPathAndCost(world, components, acc.roomIndex, node.index);
        return { moves, staminaCost };
      };

      // ticking
      useEffect(() => {
        const refreshClock = () => setLastRefresh(Date.now());
        const timerId = setInterval(refreshClock, 1000);
        return () => clearInterval(timerId);
      }, []);
=======
    // ticking
    useEffect(() => {
      const refreshClock = () => setLastRefresh(Date.now());
      const timerId = setInterval(refreshClock, 1000);
      return () => clearInterval(timerId);
    }, []);
>>>>>>> 2651e346

    // refresh account data whenever the modal is opened
    useEffect(() => {
      if (!nodeModalOpen) return;
      setAccount(getAccount());
    }, [nodeModalOpen, lastRefresh]);

    // updates from selected Node updates
    useEffect(() => {
      const node = getNode(nodeIndex);
      if (!node.index) setModals({ node: false }); // NullNode
      setNode(node);
    }, [nodeIndex]);

    /////////////////
    // ACTIONS

    // collects on an existing harvest
    const collect = (kami: Kami) => {
      actions.add({
        action: 'HarvestCollect',
        params: [kami.id],
        description: `Collecting ${kami.name}'s Harvest`,
        execute: async () => {
          return api.player.pet.harvest.collect([kami.harvest!.id]);
        },
      });
    };

    // liquidate a harvest
    // assume this function is only called with two kamis that have harvests
    const liquidate = (myKami: Kami, enemyKami: Kami) => {
      actions.add({
        action: 'HarvestLiquidate',
        params: [enemyKami.harvest!.id, myKami.id],
        description: `Liquidating ${enemyKami.name} with ${myKami.name}`,
        execute: async () => {
          return api.player.pet.harvest.liquidate(enemyKami.harvest!.id, myKami.id);
        },
      });
    };

    // starts a harvest for the given pet and node
    const start = (kami: Kami, node: Node) => {
      actions.add({
        action: 'HarvestStart',
        params: [kami.id, node.id],
        description: `Placing ${kami.name}  on ${node.name}`,
        execute: async () => {
          return api.player.pet.harvest.start([kami.id], node.index);
        },
      });
    };

    // stops a harvest
    const stop = (kami: Kami) => {
      actions.add({
        action: 'HarvestStop',
        params: [kami.harvest!.id],
        description: `Removing ${kami.name} from ${kami.harvest!.node?.name}`,
        execute: async () => {
          return api.player.pet.harvest.stop([kami.harvest!.id]);
        },
      });
    };

    // claim the scavenge at the given scavenge bar
    const claim = async (scavBar: ScavBar) => {
      DTRevealer.nameEntity('scavenge' as EntityID, scavBar.id);
      const node = getNode(scavBar.index);

      const actionID = uuid() as EntityID;
      actions.add({
        id: actionID,
        action: 'ScavengeClaim',
        params: [scavBar.type, scavBar.index], // actual param: scavBar.id
        description: `Claiming scavenge at node ${node.name}`,
        execute: async () => {
          return api.player.scavenge.claim(scavBar.id);
        },
      });
      await waitForActionCompletion(
        actions!.Action,
        world.entityToIndex.get(actionID) as EntityIndex
      );
      return actionID;
    };

    /////////////////
    // DISPLAY

<<<<<<< HEAD
      const travelStats = getTravelStats();
      const hasYourKamiHere = kamiEntities.node.some((e: number) => kamiEntities.account.includes(e));

      return (
        <ModalWrapper
          id='node'
          header={[
            <Header
              key='banner'
              data={{ account, node, kamiEntities: kamiEntities.account }}
              actions={{ claim, addKami: (kami: Kami) => start(kami, node) }}
              utils={utils}
            />,
          ]}
          canExit
          truncate
          noPadding
        >
          {node.index !== 0 && hasYourKamiHere && (
            <div style={{ padding: '0.6vw', display: 'flex', justifyContent: 'flex-end' }}>
              <TextTooltip
                text={[`${travelStats.moves} moves`, `${travelStats.staminaCost} stamina`]}
                direction='row'
              >
                <ActionButton
                  text='Travel to your Kami'
                  disabled={travelStats.moves === 0}
                  onClick={() => {
                    const fresh = getAccount();
                    setTravel({ account: fresh, targetRoomIndex: node.index });
                    setModals({ travelConfirm: true });
                  }}
                />
              </TextTooltip>
            </div>
          )}
          {kamiEntities.node.length + kamiEntities.account.length === 0 && (
            <EmptyText
              text={['There are no Kamis on this node.', "Maybe that's an opportunity.."]}
              size={1}
            />
          )}
          <Kards
            account={account}
            kamiEntities={kamiEntities}
            actions={{ collect, liquidate, stop }}
            display={display}
=======
    return (
      <ModalWrapper
        id='node'
        header={[
          <Header
            key='banner'
            data={{ account, node, kamiEntities: kamiEntities.account }}
            actions={{ claim, addKami: (kami: Kami) => start(kami, node) }}
>>>>>>> 2651e346
            utils={utils}
          />,
        ]}
        canExit
        truncate
        noPadding
      >
        {kamiEntities.node.length + kamiEntities.account.length === 0 && (
          <EmptyText
            text={['There are no Kamis on this node.', "Maybe that's an opportunity.."]}
            size={1}
          />
<<<<<<< HEAD
          {/* TravelConfirm is now rendered via top-level TravelModal */}
        </ModalWrapper>
        );
=======
        )}
        <Kards
          account={account}
          kamiEntities={kamiEntities}
          actions={{ collect, liquidate, stop }}
          display={display}
          utils={utils}
        />
      </ModalWrapper>
    );
>>>>>>> 2651e346
  },
};<|MERGE_RESOLUTION|>--- conflicted
+++ resolved
@@ -8,15 +8,10 @@
 import { getKami, getKamiAccount } from 'app/cache/kami';
 import { getNodeByIndex } from 'app/cache/node';
 import { getRoomByIndex } from 'app/cache/room';
-<<<<<<< HEAD
 import { EmptyText, ModalWrapper, UseItemButton, ActionButton, TextTooltip } from 'app/components/library';
-import { TravelConfirm } from '../travel/Confirm';
+import { CastItemButton } from 'app/components/library/buttons/actions';
 import { useTravel } from 'app/stores/travel';
 import { findPathAndCost } from 'network/shapes/Room/path';
-=======
-import { EmptyText, ModalWrapper, UseItemButton } from 'app/components/library';
-import { CastItemButton } from 'app/components/library/buttons/actions';
->>>>>>> 2651e346
 import { UIComponent } from 'app/root/types';
 import { useSelected, useVisibility } from 'app/stores';
 import { CastIcon, FeedIcon } from 'assets/images/icons/actions';
@@ -127,7 +122,6 @@
     ),
 
   Render: ({ data, display, network, utils }) => {
-<<<<<<< HEAD
       const { kamiEntities } = data;
       const {
         actions,
@@ -137,28 +131,18 @@
         localSystems: { DTRevealer },
       } = network;
       const { getAccount, getNode } = utils;
-      const { nodeIndex } = useSelected();
-      const { modals, setModals } = useVisibility();
+
+      // perf selectors from dev
+      const nodeIndex = useSelected((s) => s.nodeIndex);
+      const nodeModalOpen = useVisibility((s) => s.modals.node);
+      const setModals = useVisibility((s) => s.setModals);
+
+      // travel store
       const { setTravel } = useTravel();
-=======
-    const { kamiEntities } = data;
-    const {
-      actions,
-      api,
-      world,
-      localSystems: { DTRevealer },
-    } = network;
-    const { getAccount, getNode } = utils;
-    const nodeIndex = useSelected((s) => s.nodeIndex);
-    const nodeModalOpen = useVisibility((s) => s.modals.node);
-    const setModals = useVisibility((s) => s.setModals);
->>>>>>> 2651e346
-
-    const [account, setAccount] = useState<Account>(NullAccount);
-    const [node, setNode] = useState<Node>(NullNode);
-    const [lastRefresh, setLastRefresh] = useState(Date.now());
-
-<<<<<<< HEAD
+
+      const [account, setAccount] = useState<Account>(NullAccount);
+      const [node, setNode] = useState<Node>(NullNode);
+      const [lastRefresh, setLastRefresh] = useState(Date.now());
 
       const getTravelStats = () => {
         const acc = getAccount();
@@ -172,106 +156,97 @@
         const timerId = setInterval(refreshClock, 1000);
         return () => clearInterval(timerId);
       }, []);
-=======
-    // ticking
-    useEffect(() => {
-      const refreshClock = () => setLastRefresh(Date.now());
-      const timerId = setInterval(refreshClock, 1000);
-      return () => clearInterval(timerId);
-    }, []);
->>>>>>> 2651e346
-
-    // refresh account data whenever the modal is opened
-    useEffect(() => {
-      if (!nodeModalOpen) return;
-      setAccount(getAccount());
-    }, [nodeModalOpen, lastRefresh]);
-
-    // updates from selected Node updates
-    useEffect(() => {
-      const node = getNode(nodeIndex);
-      if (!node.index) setModals({ node: false }); // NullNode
-      setNode(node);
-    }, [nodeIndex]);
-
-    /////////////////
-    // ACTIONS
-
-    // collects on an existing harvest
-    const collect = (kami: Kami) => {
-      actions.add({
-        action: 'HarvestCollect',
-        params: [kami.id],
-        description: `Collecting ${kami.name}'s Harvest`,
-        execute: async () => {
-          return api.player.pet.harvest.collect([kami.harvest!.id]);
-        },
-      });
-    };
-
-    // liquidate a harvest
-    // assume this function is only called with two kamis that have harvests
-    const liquidate = (myKami: Kami, enemyKami: Kami) => {
-      actions.add({
-        action: 'HarvestLiquidate',
-        params: [enemyKami.harvest!.id, myKami.id],
-        description: `Liquidating ${enemyKami.name} with ${myKami.name}`,
-        execute: async () => {
-          return api.player.pet.harvest.liquidate(enemyKami.harvest!.id, myKami.id);
-        },
-      });
-    };
-
-    // starts a harvest for the given pet and node
-    const start = (kami: Kami, node: Node) => {
-      actions.add({
-        action: 'HarvestStart',
-        params: [kami.id, node.id],
-        description: `Placing ${kami.name}  on ${node.name}`,
-        execute: async () => {
-          return api.player.pet.harvest.start([kami.id], node.index);
-        },
-      });
-    };
-
-    // stops a harvest
-    const stop = (kami: Kami) => {
-      actions.add({
-        action: 'HarvestStop',
-        params: [kami.harvest!.id],
-        description: `Removing ${kami.name} from ${kami.harvest!.node?.name}`,
-        execute: async () => {
-          return api.player.pet.harvest.stop([kami.harvest!.id]);
-        },
-      });
-    };
-
-    // claim the scavenge at the given scavenge bar
-    const claim = async (scavBar: ScavBar) => {
-      DTRevealer.nameEntity('scavenge' as EntityID, scavBar.id);
-      const node = getNode(scavBar.index);
-
-      const actionID = uuid() as EntityID;
-      actions.add({
-        id: actionID,
-        action: 'ScavengeClaim',
-        params: [scavBar.type, scavBar.index], // actual param: scavBar.id
-        description: `Claiming scavenge at node ${node.name}`,
-        execute: async () => {
-          return api.player.scavenge.claim(scavBar.id);
-        },
-      });
-      await waitForActionCompletion(
-        actions!.Action,
-        world.entityToIndex.get(actionID) as EntityIndex
-      );
-      return actionID;
-    };
-
-    /////////////////
-    // DISPLAY
-
-<<<<<<< HEAD
+
+      // refresh account data whenever the modal is opened
+      useEffect(() => {
+        if (!nodeModalOpen) return;
+        setAccount(getAccount());
+      }, [nodeModalOpen, lastRefresh]);
+
+      // updates from selected Node updates
+      useEffect(() => {
+        const node = getNode(nodeIndex);
+        if (!node.index) setModals({ node: false }); // NullNode
+        setNode(node);
+      }, [nodeIndex]);
+
+      /////////////////
+      // ACTIONS
+
+      // collects on an existing harvest
+      const collect = (kami: Kami) => {
+        actions.add({
+          action: 'HarvestCollect',
+          params: [kami.id],
+          description: `Collecting ${kami.name}'s Harvest`,
+          execute: async () => {
+            return api.player.pet.harvest.collect([kami.harvest!.id]);
+          },
+        });
+      };
+
+      // liquidate a harvest
+      // assume this function is only called with two kamis that have harvests
+      const liquidate = (myKami: Kami, enemyKami: Kami) => {
+        actions.add({
+          action: 'HarvestLiquidate',
+          params: [enemyKami.harvest!.id, myKami.id],
+          description: `Liquidating ${enemyKami.name} with ${myKami.name}`,
+          execute: async () => {
+            return api.player.pet.harvest.liquidate(enemyKami.harvest!.id, myKami.id);
+          },
+        });
+      };
+
+      // starts a harvest for the given pet and node
+      const start = (kami: Kami, node: Node) => {
+        actions.add({
+          action: 'HarvestStart',
+          params: [kami.id, node.id],
+          description: `Placing ${kami.name}  on ${node.name}`,
+          execute: async () => {
+            return api.player.pet.harvest.start([kami.id], node.index);
+          },
+        });
+      };
+
+      // stops a harvest
+      const stop = (kami: Kami) => {
+        actions.add({
+          action: 'HarvestStop',
+          params: [kami.harvest!.id],
+          description: `Removing ${kami.name} from ${kami.harvest!.node?.name}`,
+          execute: async () => {
+            return api.player.pet.harvest.stop([kami.harvest!.id]);
+          },
+        });
+      };
+
+      // claim the scavenge at the given scavenge bar
+      const claim = async (scavBar: ScavBar) => {
+        DTRevealer.nameEntity('scavenge' as EntityID, scavBar.id);
+        const node = getNode(scavBar.index);
+
+        const actionID = uuid() as EntityID;
+        actions.add({
+          id: actionID,
+          action: 'ScavengeClaim',
+          params: [scavBar.type, scavBar.index], // actual param: scavBar.id
+          description: `Claiming scavenge at node ${node.name}`,
+          execute: async () => {
+            return api.player.scavenge.claim(scavBar.id);
+          },
+        });
+        await waitForActionCompletion(
+          actions!.Action,
+          world.entityToIndex.get(actionID) as EntityIndex
+        );
+        return actionID;
+      };
+
+      /////////////////
+      // DISPLAY
+
       const travelStats = getTravelStats();
       const hasYourKamiHere = kamiEntities.node.some((e: number) => kamiEntities.account.includes(e));
 
@@ -319,43 +294,9 @@
             kamiEntities={kamiEntities}
             actions={{ collect, liquidate, stop }}
             display={display}
-=======
-    return (
-      <ModalWrapper
-        id='node'
-        header={[
-          <Header
-            key='banner'
-            data={{ account, node, kamiEntities: kamiEntities.account }}
-            actions={{ claim, addKami: (kami: Kami) => start(kami, node) }}
->>>>>>> 2651e346
             utils={utils}
-          />,
-        ]}
-        canExit
-        truncate
-        noPadding
-      >
-        {kamiEntities.node.length + kamiEntities.account.length === 0 && (
-          <EmptyText
-            text={['There are no Kamis on this node.', "Maybe that's an opportunity.."]}
-            size={1}
           />
-<<<<<<< HEAD
-          {/* TravelConfirm is now rendered via top-level TravelModal */}
         </ModalWrapper>
         );
-=======
-        )}
-        <Kards
-          account={account}
-          kamiEntities={kamiEntities}
-          actions={{ collect, liquidate, stop }}
-          display={display}
-          utils={utils}
-        />
-      </ModalWrapper>
-    );
->>>>>>> 2651e346
   },
 };