import { useState } from 'react';
import styled from 'styled-components';

import { calcHealth, calcOutput } from 'app/cache/kami';
import { CollectButton, KamiCard, StopButton } from 'app/components/library';
import { Account } from 'network/shapes/Account';
import { Bonus, parseBonusText } from 'network/shapes/Bonus';
import { Kami } from 'network/shapes/Kami';
import { playClick } from 'utils/sounds';

// rendering of an ally kami on this node
export const AllyKards = ({
  account,
  kamis,
<<<<<<< HEAD
  actions: {
    collect,
    stop,
  },
  display: {
    UseItemButton,
  },
  utils: {
    getTempBonuses,
  },
=======
  actions: { collect, stop },
  display: { UseItemButton },
  utils: { getTempBonuses },
>>>>>>> 5e33a290
}: {
  account: Account;
  kamis: Kami[]; // ally kami entities

  actions: {
    collect: (kami: Kami) => void;
    stop: (kami: Kami) => void;
  };
  display: {
    UseItemButton: (kami: Kami, account: Account) => React.ReactNode;
  };
  utils: {
    getTempBonuses: (kami: Kami) => Bonus[];
  };
}) => {
  const [isCollapsed, setIsCollapsed] = useState(false);

  const handleCollapseToggle = () => {
    playClick();
    setIsCollapsed(!isCollapsed);
  };

  /////////////////
  // INTERPRETATION

  // get the description on the card
  const getDescription = (kami: Kami): string[] => {
    const health = calcHealth(kami);
    const description = [
      '',
      `Health: ${health.toFixed()}/${kami.stats?.health.total ?? 0}`,
      `Harmony: ${kami.stats?.harmony.total ?? 0}`,
      `Violence: ${kami.stats?.violence.total ?? 0}`,
    ];
    return description;
  };

  const getItemBonusesDescription = (kami: Kami) => {
    const bonuses = getTempBonuses(kami);
    return bonuses.map((bonus) => parseBonusText(bonus));
  };

  return (
    <Container style={{ display: kamis.length > 0 ? 'flex' : 'none' }}>
      <StickyRow>
        <Title onClick={handleCollapseToggle}>
          {`${isCollapsed ? '▶' : '▼'} Allies(${kamis.length})`}
        </Title>
      </StickyRow>
      {!isCollapsed &&
        kamis.map((kami: Kami, i: number) => (
          <KamiCard
            key={kami.index}
            kami={kami}
            description={getDescription(kami)}
            subtext={`yours (\$${calcOutput(kami)})`}
            actions={[
              UseItemButton(kami, account),
              CollectButton(kami, account, collect),
              StopButton(kami, account, stop),
            ]}
            showBattery
            showCooldown
<<<<<<< HEAD
            utils={{ getTempBonuses, calcExpRequirement }}
=======
            utils={{ getTempBonuses }}
>>>>>>> 5e33a290
          />
        ))}
    </Container>
  );
};

const Container = styled.div`
  padding: 0.6vw;
  gap: 0.45vw;
  display: flex;
  flex-flow: column nowrap;
`;

const StickyRow = styled.div`
  position: sticky;
  z-index: 1;
  top: 0;

  background-color: white;
  opacity: 0.9;
  width: 100%;

  padding: 0.3vw 0 0.3vw 0;

  display: flex;
  flex-flow: row nowrap;
  justify-content: space-between;
  align-items: center;
  user-select: none;
`;

const Title = styled.div`
  font-size: 1.2vw;
  line-height: 1.8vw;
  color: #333;
  cursor: pointer;

  &:hover {
    opacity: 0.8;
  }
`;<|MERGE_RESOLUTION|>--- conflicted
+++ resolved
@@ -12,7 +12,6 @@
 export const AllyKards = ({
   account,
   kamis,
-<<<<<<< HEAD
   actions: {
     collect,
     stop,
@@ -23,11 +22,6 @@
   utils: {
     getTempBonuses,
   },
-=======
-  actions: { collect, stop },
-  display: { UseItemButton },
-  utils: { getTempBonuses },
->>>>>>> 5e33a290
 }: {
   account: Account;
   kamis: Kami[]; // ally kami entities
@@ -91,11 +85,7 @@
             ]}
             showBattery
             showCooldown
-<<<<<<< HEAD
-            utils={{ getTempBonuses, calcExpRequirement }}
-=======
             utils={{ getTempBonuses }}
->>>>>>> 5e33a290
           />
         ))}
     </Container>
