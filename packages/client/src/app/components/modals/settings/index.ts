--- conflicted
+++ resolved
@@ -1,6 +1,2 @@
-<<<<<<< HEAD
-export { Settings } from './Settings';
+export { Settings, SettingsModal } from './Settings';
 export { default as SettingsIcon } from 'assets/images/icons/menu/settings.png';
-=======
-export { SettingsModal } from './Settings';
->>>>>>> abffe127
