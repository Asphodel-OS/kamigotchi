import { EntityID, EntityIndex } from '@mud-classic/recs';
import { useEffect, useRef, useState } from 'react';
import { interval, map } from 'rxjs';

import { getItemByIndex } from 'app/cache/item';
import { ModalHeader, ModalWrapper } from 'app/components/library';
import { UIComponent } from 'app/root/types';
import { useVisibility } from 'app/stores';
import { QuestsIcon } from 'assets/images/icons/menu';
import { getAccount, queryAccountFromEmbedded } from 'network/shapes/Account';
import { getItemBalance } from 'network/shapes/Item';
import {
  Quest,
  filterQuestsByAvailable,
  getBaseQuest,
  parseQuestObjectives,
  parseQuestRequirements,
  parseQuestStatus,
  populateQuest,
  queryCompletedQuests,
  queryOngoingQuests,
  queryRegistryQuests,
} from 'network/shapes/Quest';
import { BaseQuest } from 'network/shapes/Quest/quest';
import { getFromDescription } from 'network/shapes/utils/parse';
import { List } from './list/List';
import { Tabs } from './Tabs';

export const Quests: UIComponent = {
  id: 'Quests',
  requirement: (layers) =>
    interval(2000).pipe(
      map(() => {
        const { network } = layers;
        const { world, components } = network;
        const accountEntity = queryAccountFromEmbedded(network);
        const account = getAccount(world, components, accountEntity, {
          kamis: true,
          inventory: true,
        });

<<<<<<< HEAD
        const registry = queryRegistryQuests(components).map((entity) =>
          getBaseQuest(world, components, entity)
        );
        const completed = queryCompletedQuests(components, account.id).map((entity) =>
          getBaseQuest(world, components, entity)
        );
        const ongoing = queryOngoingQuests(components, account.id).map((entity) =>
          getBaseQuest(world, components, entity)
        );

        return {
          network,
          data: {
            accountEntity,
            account,
            quests: {
              registry,
              ongoing,
              completed,
=======
          const registry = queryRegistryQuests(components).map((entity) =>
            getBaseQuest(world, components, entity)
          );
          const completed = queryCompletedQuests(components, account.id).map((entity) =>
            getBaseQuest(world, components, entity)
          );
          const ongoing = queryOngoingQuests(components, account.id).map((entity) =>
            getBaseQuest(world, components, entity)
          );

          return {
            network,
            data: {
              accountEntity,
              account,
              quests: {
                registry,
                ongoing,
                completed,
              },
            },
            utils: {
              describeEntity: (type: string, index: number) =>
                getFromDescription(world, components, type, index),
              getBase: (entity: EntityIndex) => getBaseQuest(world, components, entity),
              getItem: (index: number) => getItemByIndex(world, components, index),
              getItemBalance: (index: number) =>
                getItemBalance(world, components, account.id, index),
              filterByAvailable: (
                registry: BaseQuest[],
                ongoing: BaseQuest[],
                completed: BaseQuest[]
              ) =>
                filterQuestsByAvailable(world, components, account, registry, ongoing, completed),
              parseObjectives: (quest: Quest) =>
                parseQuestObjectives(world, components, account, quest),
              parseRequirements: (quest: Quest) =>
                parseQuestRequirements(world, components, account, quest),
              parseStatus: (quest: Quest) => parseQuestStatus(world, components, account, quest),
              populate: (base: BaseQuest) => populateQuest(world, components, base),
>>>>>>> f8eb6051
            },
          },
          utils: {
            describeEntity: (type: string, index: number) =>
              getDescribedEntity(world, components, type, index),
            getBase: (entity: EntityIndex) => getBaseQuest(world, components, entity),
            getItem: (index: number) => getItemByIndex(world, components, index),
            getItemBalance: (index: number) => getItemBalance(world, components, account.id, index),
            filterByAvailable: (
              registry: BaseQuest[],
              ongoing: BaseQuest[],
              completed: BaseQuest[]
            ) =>
              filterQuestsByAvailable(world, components, account, registry, ongoing, completed),
            parseObjectives: (quest: Quest) =>
              parseQuestObjectives(world, components, account, quest),
            parseRequirements: (quest: Quest) =>
              parseQuestRequirements(world, components, account, quest),
            parseStatus: (quest: Quest) => parseQuestStatus(world, components, account, quest),
            populate: (base: BaseQuest) => populateQuest(world, components, base),
          },
        };
      })
    ),
  Render: ({ network, data, utils }) => {
      const { actions, api, notifications } = network;
      const { ongoing, completed, registry } = data.quests;
      const { getItem, populate, filterByAvailable } = utils;
      const { modals } = useVisibility();

      const isUpdating = useRef(false);
      const [tab, setTab] = useState<TabType>('ONGOING');
      const [available, setAvailable] = useState<Quest[]>([]);

      /////////////////
      // SUBSCRIPTIONS

      // update Available Quests whenever quests change state
      // TODO: figure out a trigger for repeatable quests
      useEffect(() => {
        if (isUpdating.current) return;
        isUpdating.current = true;

        const raw = filterByAvailable(registry, ongoing, completed);
        const populated = raw.map((q) => populate(q));

        setAvailable(populated);
        if (populated.length > available.length) setTab('AVAILABLE');

        isUpdating.current = false;
      }, [modals.quests, registry.length, completed.length, ongoing.length]);

      // update the Notifications when the number of available quests changes
      useEffect(() => {
        updateNotifications();
      }, [available.length]);

      /////////////////
      // HELPERS

      // Q(jb): do we want this in a react component or on an independent hook?
      const updateNotifications = async () => {
        const id = 'Available Quests' as EntityID;
        const n = available.length;
        const auxVerb = n == 1 ? 'is' : 'are';
        const questWord = n == 1 ? 'quest' : 'quests';
        const description = `There ${auxVerb} ${n} ${questWord} you can accept.`;

        if (notifications.has(id)) {
          if (n == 0) notifications.remove(id as EntityID);
          else notifications.update(id as EntityID, { description });
        } else if (n > 0) {
          notifications.add({
            id,
            title: `Available Quests!`,
            description,
            time: Date.now().toString(),
            modal: 'quests',
          });
        }
      };

      /////////////////
      // ACTIONS

      const acceptQuest = async (quest: BaseQuest) => {
        actions.add({
          action: 'QuestAccept',
          params: [quest.index * 1],
          description: `Accepting Quest: ${quest.name}`,
          execute: async () => {
            return api.player.account.quest.accept(quest.index);
          },
        });
      };

      const completeQuest = async (quest: BaseQuest) => {
        actions.add({
          action: 'QuestComplete',
          params: [quest.id],
          description: `Completing Quest: ${quest.name}`,
          execute: async () => {
            return api.player.account.quest.complete(quest.id);
          },
        });
      };

      const burnQuestItems = async (indices: number[], amts: number[]) => {
        let description = 'Giving';
        for (let i = 0; i < indices.length; i++) {
          const item = getItem(indices[i]);
          description += ` ${amts[i]} ${item.name}`;
        }

        actions.add({
          action: 'ItemBurn',
          params: [indices, amts],
          description,
          execute: async () => {
            return api.player.account.item.burn(indices, amts);
          },
        });
      };

      const transactions: QuestModalActions = {
        accept: acceptQuest,
        complete: completeQuest,
        burnItems: burnQuestItems,
      };

      return (
        <ModalWrapper
          id='quests'
          header={[
            <ModalHeader key='header' title='Quests' icon={QuestsIcon} />,
            <Tabs key='tabs' tab={tab} setTab={setTab} />,
          ]}
          canExit
          truncate
          noPadding
        >
          <List
            quests={{ available, ongoing, completed }}
            mode={tab}
            actions={transactions}
            utils={utils}
          />
        </ModalWrapper>
      );
  },
};<|MERGE_RESOLUTION|>--- conflicted
+++ resolved
@@ -39,7 +39,6 @@
           inventory: true,
         });
 
-<<<<<<< HEAD
         const registry = queryRegistryQuests(components).map((entity) =>
           getBaseQuest(world, components, entity)
         );
@@ -59,56 +58,15 @@
               registry,
               ongoing,
               completed,
-=======
-          const registry = queryRegistryQuests(components).map((entity) =>
-            getBaseQuest(world, components, entity)
-          );
-          const completed = queryCompletedQuests(components, account.id).map((entity) =>
-            getBaseQuest(world, components, entity)
-          );
-          const ongoing = queryOngoingQuests(components, account.id).map((entity) =>
-            getBaseQuest(world, components, entity)
-          );
-
-          return {
-            network,
-            data: {
-              accountEntity,
-              account,
-              quests: {
-                registry,
-                ongoing,
-                completed,
-              },
-            },
-            utils: {
-              describeEntity: (type: string, index: number) =>
-                getFromDescription(world, components, type, index),
-              getBase: (entity: EntityIndex) => getBaseQuest(world, components, entity),
-              getItem: (index: number) => getItemByIndex(world, components, index),
-              getItemBalance: (index: number) =>
-                getItemBalance(world, components, account.id, index),
-              filterByAvailable: (
-                registry: BaseQuest[],
-                ongoing: BaseQuest[],
-                completed: BaseQuest[]
-              ) =>
-                filterQuestsByAvailable(world, components, account, registry, ongoing, completed),
-              parseObjectives: (quest: Quest) =>
-                parseQuestObjectives(world, components, account, quest),
-              parseRequirements: (quest: Quest) =>
-                parseQuestRequirements(world, components, account, quest),
-              parseStatus: (quest: Quest) => parseQuestStatus(world, components, account, quest),
-              populate: (base: BaseQuest) => populateQuest(world, components, base),
->>>>>>> f8eb6051
             },
           },
           utils: {
             describeEntity: (type: string, index: number) =>
-              getDescribedEntity(world, components, type, index),
+              getFromDescription(world, components, type, index),
             getBase: (entity: EntityIndex) => getBaseQuest(world, components, entity),
             getItem: (index: number) => getItemByIndex(world, components, index),
-            getItemBalance: (index: number) => getItemBalance(world, components, account.id, index),
+            getItemBalance: (index: number) =>
+              getItemBalance(world, components, account.id, index),
             filterByAvailable: (
               registry: BaseQuest[],
               ongoing: BaseQuest[],
@@ -125,6 +83,7 @@
         };
       })
     ),
+
   Render: ({ network, data, utils }) => {
       const { actions, api, notifications } = network;
       const { ongoing, completed, registry } = data.quests;
