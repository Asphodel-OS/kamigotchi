import styled from 'styled-components';

import { IconButton, TextTooltip } from 'app/components/library';
import { useVisibility } from 'app/stores';
import { ItemImages } from 'assets/images/items';

<<<<<<< HEAD
// get the row of consumable items to display in the player inventory
export const MusuRow = ({
  balance,
}: {
  balance: number;
}) => {
=======
interface Props {
  data: {
    musu: number;
    obols: number;
  };
}

// get the row of consumable items to display in the player inventory
export const MusuRow = (props: Props) => {
  const { musu, obols } = props.data;
>>>>>>> f0510fc3
  const { modals, setModals } = useVisibility();

  return (
    <Container key='musu'>
      <Icons>
        <TextTooltip
          text={[
            'View the Kamigotchi World Orderbook\n\n',
            'You must be in a designated Trade room',
            'to interact with outstanding Orders.',
          ]}
          direction='row'
        >
          <IconButton
            img={ItemImages.musu}
            text='Trades'
            onClick={() => setModals({ ...modals, trading: !modals.trading })}
            radius={0.9}
          />
        </TextTooltip>
        {obols > 1 && (
          <IconButton
            img={ItemImages.obol}
            text='Shop'
            onClick={() => setModals({ ...modals, lootBox: !modals.lootBox })}
            radius={0.9}
          />
        )}
      </Icons>
      <TextTooltip text={['MUSU']} direction='row' fullWidth>
        <MusuSection>
          <Icon src={ItemImages.musu} onClick={() => null} />
          <Balance>{musu.toLocaleString()}</Balance>
        </MusuSection>
      </TextTooltip>
    </Container>
  );
};

const Container = styled.div`
  width: 100%;
  padding: 0.45vw;
  gap: 0.45vw;

  user-select: none;
  display: flex;
  flex-flow: row no-wrap;
  justify-content: space-between;
  align-items: center;
`;

const MusuSection = styled.div`
  position: relative;
  width: 100%;
  display: flex;
  flex-flow: row nowrap;
  justify-content: flex-end;
  align-items: center;
  gap: 0.3vw;
`;

const Icons = styled.div`
  display: flex;
  flex-flow: row nowrap;
  gap: 0.3vw;
`;
const Icon = styled.img`
  width: 1.8vw;
  height: 1.8vw;
  margin-top: 0.12vw;
`;

const Balance = styled.div`
  border: solid #333 0.15vw;
  border-radius: 0.6vw 0 0.6vw 0.6vw;
  padding: 0.3vw;
  width: 50%;

  display: flex;
  flex-flow: row nowrap;
  justify-content: flex-end;
  align-items: center;

  color: black;
  font-size: 0.9vw;
  line-height: 1.2vw;
`;<|MERGE_RESOLUTION|>--- conflicted
+++ resolved
@@ -4,25 +4,18 @@
 import { useVisibility } from 'app/stores';
 import { ItemImages } from 'assets/images/items';
 
-<<<<<<< HEAD
 // get the row of consumable items to display in the player inventory
 export const MusuRow = ({
-  balance,
+  data: {
+    musu,
+    obols,
+  },
 }: {
-  balance: number;
-}) => {
-=======
-interface Props {
   data: {
     musu: number;
     obols: number;
-  };
-}
-
-// get the row of consumable items to display in the player inventory
-export const MusuRow = (props: Props) => {
-  const { musu, obols } = props.data;
->>>>>>> f0510fc3
+  }
+}) => {
   const { modals, setModals } = useVisibility();
 
   return (
