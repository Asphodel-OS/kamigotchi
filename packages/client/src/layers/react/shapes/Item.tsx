import {
  EntityIndex,
  EntityID,
  Has,
  HasValue,
  getComponentValue,
  hasComponent,
  runQuery,
} from '@latticexyz/recs';

import { Layers } from 'src/types';
import { Stats, getStats } from './Stats';
import { numberToHex } from 'utils/hex';

import { baseURI } from "src/constants/media";

// The standard shape of a FE Item Entity
export interface Item {
  id: EntityID;
  entityIndex: EntityIndex;
  index: number;
  isFungible: boolean;
  type: string;
<<<<<<< HEAD
  uri: string;
  name: string;
  description: string;
=======
  name: string;
>>>>>>> c4ae50e2
  familyIndex?: number;
  stats?: Stats;
}

/** 
 * Gets info about an item from an SC item registry
 * Supplements additional data for FE consumption if available
 */
export const getItem = (
  layers: Layers,
  index: EntityIndex, // entity index of the registry instance
): Item => {
  const {
    network: {
      world,
      components: {
        Description,
        FoodIndex,
        ReviveIndex,
        ItemIndex,
        IsLootbox,
        MediaURI,
        Name,
        IsFungible,
      },
    },
  } = layers;

  let Item: Item = {
    id: world.entities[index],
    entityIndex: index,
    index: getComponentValue(ItemIndex, index)?.value as number * 1,
    isFungible: hasComponent(IsFungible, index),
    type: '',
<<<<<<< HEAD
    name: getComponentValue(Name, index)?.value as string,
    uri: `${baseURI}${getComponentValue(MediaURI, index)?.value as string}`,
=======
    name: getComponentValue(Name, index)?.value as string ?? 'Unknown Item',
>>>>>>> c4ae50e2
    description: getComponentValue(Description, index)?.value as string,
    stats: getStats(layers, index),
  }

  // determine the type of the item based on the presence of indices
  if (getComponentValue(FoodIndex, index) !== undefined) {
    Item.type = 'FOOD';
    Item.familyIndex = getComponentValue(FoodIndex, index)?.value as number * 1;
  } else if (getComponentValue(ReviveIndex, index) !== undefined) {
    Item.type = 'REVIVE';
    Item.familyIndex = getComponentValue(ReviveIndex, index)?.value as number * 1;
  } else if (hasComponent(IsLootbox, index)) {
    Item.type = 'LOOTBOX';
  }

  return Item;
}

export const getItemByIndex = (
  layers: Layers,
  index: number, // item index of the registry instance
): Item => {
  const {
    network: {
      components: {
        IsRegistry,
        ItemIndex,
      },
    },
  } = layers;

  const entityIndices = Array.from(
    runQuery([
      Has(IsRegistry),
      HasValue(ItemIndex, { value: numberToHex(index) })
    ])
  );
  return getItem(layers, entityIndices[0]);
}


// Query for a Food Registry entry by its FoodIndex
export const queryFoodRegistry = (layers: Layers, index: number): EntityIndex => {
  const {
    network: {
      components: { FoodIndex, IsRegistry },
    },
  } = layers;

  const entityIndices = Array.from(
    runQuery([
      Has(IsRegistry),
      HasValue(FoodIndex, { value: index })
    ])
  );
  return entityIndices[0];
}

// Query for a Revive Registry entry by its ReviveIndex
export const queryReviveRegistry = (layers: Layers, index: number): EntityIndex => {
  const {
    network: {
      components: { ReviveIndex, IsRegistry },
    },
  } = layers;

  const entityIndices = Array.from(
    runQuery([
      Has(IsRegistry),
      HasValue(ReviveIndex, { value: index })
    ])
  );
  return entityIndices[0];
}<|MERGE_RESOLUTION|>--- conflicted
+++ resolved
@@ -21,13 +21,9 @@
   index: number;
   isFungible: boolean;
   type: string;
-<<<<<<< HEAD
   uri: string;
   name: string;
   description: string;
-=======
-  name: string;
->>>>>>> c4ae50e2
   familyIndex?: number;
   stats?: Stats;
 }
@@ -62,12 +58,8 @@
     index: getComponentValue(ItemIndex, index)?.value as number * 1,
     isFungible: hasComponent(IsFungible, index),
     type: '',
-<<<<<<< HEAD
-    name: getComponentValue(Name, index)?.value as string,
+    name: getComponentValue(Name, index)?.value as string ?? 'Unknown Item',
     uri: `${baseURI}${getComponentValue(MediaURI, index)?.value as string}`,
-=======
-    name: getComponentValue(Name, index)?.value as string ?? 'Unknown Item',
->>>>>>> c4ae50e2
     description: getComponentValue(Description, index)?.value as string,
     stats: getStats(layers, index),
   }
