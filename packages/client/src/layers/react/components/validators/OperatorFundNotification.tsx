--- conflicted
+++ resolved
@@ -142,15 +142,6 @@
   color: black;
   justify-content: center;
   padding: .7vw .2vw;
-
-<<<<<<< HEAD
-const WarnText = styled.div`
-  font-size: 12px;
-  color: #FF785B;
-  text-align: center;
-  padding: 4px;
-=======
->>>>>>> 1b0c5b35
   font-family: Pixel;
   font-size: .8vw;
   text-align: left;
