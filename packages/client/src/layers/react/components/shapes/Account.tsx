import {
  EntityIndex,
  EntityID,
  Has,
  HasValue,
  getComponentValue,
  runQuery,
} from '@latticexyz/recs';

import { Layers } from 'src/types';
import { Kami, getKami } from './Kami';
import {
  Inventory,
  getInventory,
  sortInventories
} from './Inventory';

// standardized shape of an Account Entity
export interface Account {
  id: EntityID;
  ownerEOA: string;
  operatorEOA: string;
  name: string;
  coin: number;
  location: number;
  stamina: number;
  staminaCurrent: number;
<<<<<<< HEAD
  inventories?: AccountInventories;
=======
  lastBlock: number;
  lastMoveTs: number;
>>>>>>> a7e60b63
  kamis?: Kami[];
}

export interface AccountOptions {
  kamis?: boolean;
  inventory?: boolean;
}

// bucketed inventory slots
export interface AccountInventories {
  food: Inventory[];
  revives: Inventory[];
  gear: Inventory[];
  mods: Inventory[];
}

// get an Account from its EnityIndex
export const getAccount = (
  layers: Layers,
  index: EntityIndex,
  options?: AccountOptions
): Account => {
  const {
    network: {
      world,
      components: {
        AccountID,
        Coin,
<<<<<<< HEAD
        HolderID,
        IsInventory,
        IsPet,
=======
        LastBlock,
        LastTime,
>>>>>>> a7e60b63
        Location,
        Name,
        OperatorAddress,
        OwnerAddress,
        Stamina,
        StaminaCurrent
      },
    },
  } = layers;

  let account: Account = {
    id: world.entities[index],
    ownerEOA: getComponentValue(OwnerAddress, index)?.value as string,
    operatorEOA: getComponentValue(OperatorAddress, index)?.value as string,
    name: getComponentValue(Name, index)?.value as string,
    coin: getComponentValue(Coin, index)?.value as number,
    location: getComponentValue(Location, index)?.value as number,
    stamina: getComponentValue(Stamina, index)?.value as number,
    staminaCurrent: getComponentValue(StaminaCurrent, index)?.value as number,
    lastBlock: getComponentValue(LastBlock, index)?.value as number,
    lastMoveTs: getComponentValue(LastTime, index)?.value as number,
  };

  /////////////////
  // OPTIONAL DATA

  // populate inventories
  if (options?.inventory) {
    const inventoryResults = Array.from(
      runQuery([
        Has(IsInventory),
        HasValue(HolderID, { value: account.id })
      ])
    );

    let inventory: Inventory;
    let inventories: AccountInventories = {
      food: [],
      revives: [],
      gear: [],
      mods: [],
    };
    for (let i = 0; i < inventoryResults.length; i++) {
      inventory = getInventory(layers, inventoryResults[i]);
      if (inventory.item.type === 'FOOD') inventories.food.push(inventory);
      if (inventory.item.type === 'REVIVE') inventories.revives.push(inventory);
      if (inventory.item.type === 'GEAR') inventories.gear.push(inventory);
      if (inventory.item.type === 'MOD') inventories.mods.push(inventory);
    }

    sortInventories(inventories.food);
    sortInventories(inventories.revives);
    sortInventories(inventories.gear);
    sortInventories(inventories.mods);
    account.inventories = inventories;
  }

  // populate Kamis
  if (options?.kamis) {
    let kamis: Kami[] = [];

    const kamiResults = Array.from(
      runQuery([
        Has(IsPet),
        HasValue(AccountID, { value: account.id })
      ])
    );

    kamis = kamiResults.map(
      (index): Kami => getKami(layers, index, { production: true, traits: true })
    );
    account.kamis = kamis;
  }
  return account;
};<|MERGE_RESOLUTION|>--- conflicted
+++ resolved
@@ -25,12 +25,9 @@
   location: number;
   stamina: number;
   staminaCurrent: number;
-<<<<<<< HEAD
   inventories?: AccountInventories;
-=======
   lastBlock: number;
   lastMoveTs: number;
->>>>>>> a7e60b63
   kamis?: Kami[];
 }
 
@@ -59,14 +56,11 @@
       components: {
         AccountID,
         Coin,
-<<<<<<< HEAD
         HolderID,
         IsInventory,
         IsPet,
-=======
         LastBlock,
         LastTime,
->>>>>>> a7e60b63
         Location,
         Name,
         OperatorAddress,
