--- conflicted
+++ resolved
@@ -25,12 +25,9 @@
   location: number;
   stamina: number;
   staminaCurrent: number;
-<<<<<<< HEAD
   inventories?: AccountInventories;
-=======
   lastBlock: number;
   lastMoveTs: number;
->>>>>>> a7e60b63
   kamis?: Kami[];
 }
 
@@ -58,13 +55,10 @@
       world,
       components: {
         Coin,
-<<<<<<< HEAD
         HolderID,
         IsInventory,
-=======
         LastBlock,
         LastTime,
->>>>>>> a7e60b63
         Location,
         Name,
         OperatorAddress,
@@ -139,6 +133,7 @@
   //   );
 
   //   // // like wtf man.. leaving this here so everyone can witness the absurdity
+  //   // // thanks, enjoyed witnessing this absurdity
   //   // let kami: Kami;
   //   // let kamis: Kami[] = [];
   //   // for (let i = 0; i < account.kamis.length; i++) {
