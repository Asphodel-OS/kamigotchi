import React, { useState, useEffect } from 'react';
import { map, merge } from 'rxjs';
import styled from 'styled-components';
import {
  EntityID,
  EntityIndex,
  Has,
  HasValue,
  getComponentValue,
  runQuery,
} from '@latticexyz/recs';
import { registerUIComponent } from '../engine/store';
import { dataStore } from '../store/createStore';
import './font.css';
import pompom from '../../../public/img/pompom.png';
import gakki from '../../../public/img/gakki.png';
import gum from '../../../public/img/gum.png';
import clickSound from '../../../public/sound/sound_effects/mouseclick.wav';
import { ModalWrapper } from './styled/AnimModalWrapper';

const ItemImages = new Map([
  [1, gum],
  [2, pompom],
  [3, gakki],
]);

const ItemNames = new Map([
  [1, 'Gum'],
  [2, 'Pompom'],
  [3, 'Gakki'],
]);

export function registerPetList() {
  registerUIComponent(
    'PetList',
    {
      colStart: 3,
      colEnd: 33,
      rowStart: 2,
      rowEnd: 35,
    },

    // Requirement (Data Manangement)
    (layers) => {
      const {
        network: {
          world,
          api: { player },
          network,
          components: {
            Balance,
            Health,
            HealthCurrent,
            Coin,
            Power,
            HolderID,
            IsInventory,
            IsNode,
            IsOperator,
            IsProduction,
            IsPet,
            ItemIndex,
            LastActionTime,
            Location,
            MediaURI,
            Name,
            NodeID,
            OperatorID,
            OwnerID,
            PetID,
            PetIndex,
            PlayerAddress,
            State,
            StartTime,
          },
          actions,
        },
      } = layers;

      // aaaaaaaaaaaaaaaaaaaaaaaaaaaaaaaaaaaaaaaaaaaaaaaaaaaaaaaaaaaaa
      // aaaaaaaaaaaaaaaaaaaaaaaaaaaaaaaaaaaaaaaaaaaaaaaaaaaaaaaaaaaaa
      // aaaaaaaaaaaaaaaaaaaaaaaaaaaaaaaaaaaaaaaaaaaaaaaaaaaaaaaaaaaaa
      const hardCodeInventory = () => {
        return [
          {
            id: 1,
            itemIndex: 1,
            image: gum,
            balance: 0,
          },
          {
            id: 2,
            itemIndex: 2,
            image: pompom,
            balance: 0,
          },
          {
            id: 3,
            itemIndex: 3,
            image: gakki,
            balance: 0,
          },
        ];
      };

      // get an Inventory object by index
      // TODO: get name and decription here once we have item registry support
      // NOTE: we need to do something about th FE/SC side overloading the term 'index'
      const getInventory = (index: EntityIndex) => {
        const itemIndex = getComponentValue(ItemIndex, index)?.value as number;
        return {
          id: world.entities[index],
          item: {
            index: itemIndex, // this is the solecs index rather than the cached index
            // name: getComponentValue(Name, itemIndex)?.value as string,
            // description: ???, // are we intending to save this onchain or on FE?
          },
          balance: getComponentValue(Balance, index)?.value as number,
        };
      };

      // this is about to be the jankiest bit inventory retrieval we will see..
      const getConsumables = (operatorIndex: EntityIndex) => {
        // pompom
        // gakki
        // ribbon
        // gum
      };

      // gets a Production object from an index
      const getProduction = (index: EntityIndex) => {
        return {
          id: world.entities[index],
          nodeId: getComponentValue(NodeID, index)?.value as string,
          state: getComponentValue(State, index)?.value as string,
          startTime: getComponentValue(StartTime, index)?.value as number,
        };
      };

      // gets a Pet object from an index
      // TODO(ja): support names, equips, stats and production details
      const getPet = (index: EntityIndex) => {
        const id = world.entities[index];

        // get the pet's prodcution object if it exists
        let production;
        const productionResults = Array.from(
          runQuery([Has(IsProduction), HasValue(PetID, { value: id })])
        );
        if (productionResults.length > 0) {
          production = getProduction(productionResults[0]);
        }

        return {
          id,
          index: getComponentValue(PetIndex, index)?.value as string,
          name: getComponentValue(Name, index)?.value as string,
          uri: getComponentValue(MediaURI, index)?.value as string,
          power: getComponentValue(Power, index)?.value as number,
          health: getComponentValue(Health, index)?.value as number,
          currHealth: getComponentValue(HealthCurrent, index)?.value as number,
          lastHealthTime: getComponentValue(LastActionTime, index)
            ?.value as number,
          production,
        };
      };

      return merge(
        OwnerID.update$,
        OperatorID.update$,
        Location.update$,
        Balance.update$,
        Coin.update$,
        State.update$,
        StartTime.update$,
        MediaURI.update$
      ).pipe(
        map(() => {
          // get the operator entity of the controlling wallet
          const operatorEntityIndex = Array.from(
            runQuery([
              Has(IsOperator),
              HasValue(PlayerAddress, {
                value: network.connectedAddress.get(),
              }),
            ])
          )[0];
          const operatorID = world.entities[operatorEntityIndex];
          const bytes = getComponentValue(Coin, operatorEntityIndex)
            ?.value as number;

          // get the list of inventory indices for this account
          const inventoryResults = Array.from(
            runQuery([
              Has(IsInventory),
              HasValue(HolderID, { value: operatorID }),
            ])
          );
          let inventories: any = hardCodeInventory(); // the hardcoded slots we want for consumables

          // if we have inventories for the operator, generate a list of inventory objects
          let itemIndex;
          for (let i = 0; i < inventoryResults.length; i++) {
            // match indices to the existing consumables
            itemIndex = getComponentValue(ItemIndex, inventoryResults[i])
              ?.value as number;
            for (let j = 0; j < inventories.length; j++) {
              if (inventories[j].itemIndex == itemIndex) {
                let balance = getComponentValue(Balance, inventoryResults[j])
                  ?.value as number;
                inventories[j].balance = balance ? balance * 1 : 0;
              }
            }
          }

          // get all indices of pets linked to this account and create object array
          let pets: any = [];
          const petResults = Array.from(
            runQuery([Has(IsPet), HasValue(OperatorID, { value: operatorID })])
          );
          for (let i = 0; i < petResults.length; i++) {
            pets.push(getPet(petResults[i]));
          }

          // get the node of the current room for starting productions
          let nodeID;
          let location = getComponentValue(Location, operatorEntityIndex)
            ?.value as number;
          const nodeResults = Array.from(
            runQuery([Has(IsNode), HasValue(Location, { value: location })])
          );
          if (nodeResults.length > 0) {
            nodeID = world.entities[nodeResults[0]];
          }

          return {
            actions,
            api: player,
            data: {
              operator: {
                id: operatorID,
                inventories,
                bytes,
              },
              pets,
              node: { id: nodeID },
            } as any,
            world,
          };
        })
      );
    },

    // Render
    ({ actions, api, data, world }) => {
      const {
        visibleDivs,
        setVisibleDivs,
        sound: { volume },
      } = dataStore();
      // console.log(data.pets);

      const [lastRefresh, setLastRefresh] = useState(Date.now());

      /////////////////
      // TICKING

      function refreshClock() {
        setLastRefresh(Date.now());
      }

      useEffect(() => {
        const timerId = setInterval(refreshClock, 1000);
        return function cleanup() {
          clearInterval(timerId);
        };
      }, []);

      /////////////////
      // INTERACTIONS

      // starts a production for the given pet on the node in the room
      const startProduction = (petID: EntityID) => {
        const actionID = `Starting Harvest` as EntityID; // Date.now to have the actions ordered in the component browser
        actions.add({
          id: actionID,
          components: {},
          // on: data.????,
          requirement: () => true,
          updates: () => [],
          execute: async () => {
            return api.production.start(petID, data.node.id);
          },
        });
      };

      // stops a production
      const stopProduction = (productionID: EntityID) => {
        const actionID = `Stopping Harvest` as EntityID; // Date.now to have the actions ordered in the component browser
        actions.add({
          id: actionID,
          components: {},
          // on: data.????,
          requirement: () => true,
          updates: () => [],
          execute: async () => {
            return api.production.stop(productionID);
          },
        });
      };

      // collects on an existing production
      const reapProduction = (productionID: EntityID) => {
        const actionID = `Collecting Harvest` as EntityID; // Date.now to have the actions ordered in the component browser
        actions.add({
          id: actionID,
          components: {},
          // on: data.????,
          requirement: () => true,
          updates: () => [],
          execute: async () => {
            return api.production.collect(productionID);
          },
        });
      };

      // feed pet, no inventory check
      const feedPet = (petID: EntityID, food: number) => {
        const actionID = `Feeding Kami` as EntityID; // Date.now to have the actions ordered in the component browser
        actions.add({
          id: actionID,
          components: {},
          // on: data.????,
          requirement: () => true,
          updates: () => [],
          execute: async () => {
            return api.food.feed(petID, food);
          },
        });
      };

      const hideModal = () => {
        const clickFX = new Audio(clickSound);

        clickFX.volume = volume;
        clickFX.play();

        setVisibleDivs({ ...visibleDivs, petList: !visibleDivs.petList });
      };

      /////////////////
      // DATA INTERPRETATION

      // get the production rate of the kami, only based on power right now
      const calcProductionRate = (kami: any) => {
        let rate = 0;
        if (kami.production && kami.production.state === 'ACTIVE') {
          rate = kami.power / 3600;
        }
        return rate;
      };

      // calculate health (as % of total health) based on the drain against last confirmed health
      const calcHealth = (kami: any) => {
        // calculate the health drain on the kami since the last health update
        let duration = lastRefresh / 1000 - kami.lastHealthTime;
        let drainRate = calcProductionRate(kami) / 2;
        let healthDrain = drainRate * duration;

        let newHealth = Math.max(kami.currHealth - healthDrain, 0);
        return ((100 * newHealth) / kami.health).toFixed(1);
      };

      // calculate the expected output from a pet production based on starttime
      // set to N/A if dead
      const calcOutput = (kami: any) => {
        if (kami.production) {
          let duration = lastRefresh / 1000 - kami.production.startTime;
          let output = Math.round(duration * calcProductionRate(kami));
          return Math.max(output, 0);
        }
        return 0;
      };

      /////////////////
      // DISPLAY

      // Generate the list of Kami cards
      // TODO: grab uri from SC side
      const KamiCards = (kamis: any[]) => {
        return kamis.map((kami) => {
          return (
            <KamiBox key={kami.id}>
              <KamiImage src={kami.uri} />
              <KamiFacts>
                <KamiName>
                  <Description>{kami.name}</Description>
                </KamiName>
                <KamiDetails>
                  <Description>
                    Energy: {calcHealth(kami)} %
                    <br />
                    Power: {kami.power * 1} / hr
                    <br />
                    Harvest: {
                      (calcHealth(kami) != '0.0')
                        ? calcOutput(kami)
                        : "lol "
                    } BYTES
                    <br />
                  </Description>
                  {(kami.production && kami.production.state === 'ACTIVE')
                    ? <ThinButton onClick={() => stopProduction(kami.production.id)}>
                      Stop
                    </ThinButton>
                    : <ThinButton onClick={() => startProduction(kami.id)}>
                      Start
                    </ThinButton>
                  }
                  {kami.production && kami.production.state === 'ACTIVE' ?
                    <ThinButton onClick={() => reapProduction(kami.production.id)}>
                      Collect
                    </ThinButton>
<<<<<<< HEAD
                  ) : (
                    <ThinButton>Select Node</ThinButton>
                  )}
=======
                    : null
                  }
>>>>>>> 93ff4228
                  <ThinButton onClick={() => feedPet(kami.id, 1)}>
                    Feed 1
                  </ThinButton>
                  <ThinButton onClick={() => feedPet(kami.id, 2)}>
                    Feed 2
                  </ThinButton>
                  <ThinButton onClick={() => feedPet(kami.id, 3)}>
                    Feed 3
                  </ThinButton>
                </KamiDetails>
              </KamiFacts>
            </KamiBox>
          );
        });
      };

      // get the row of consumable items to display in the player inventory
      // NOTE: does not render until player inventories are populated
      const ConsumableCells = (inventories: any[]) => {
        return inventories.map((inv) => {
          return (
            <CellBordered style={{ gridColumn: `${inv.id}` }}>
              <CellGrid>
                <Icon src={inv.image} />
                <ItemNumber>{inv.balance ?? 0}</ItemNumber>
              </CellGrid>
            </CellBordered>
          );
        });
      };

      useEffect(() => {
        if (visibleDivs.petList == true)
          document.getElementById('petlist_modal')!.style.display = 'block';
      }, [visibleDivs.petList]);

      return (
        <ModalWrapper
          id="petlist_modal"
          isOpen={visibleDivs.petList}
          style={{ height: '75vh' }}
        >
          <ModalContent>
            <TopGrid>
              <TopDescription>
                Bytes: {data.operator.bytes ? data.operator.bytes * 1 : '0'}
              </TopDescription>
            </TopGrid>
            <ConsumableGrid>
              {ConsumableCells(data.operator.inventories)}
            </ConsumableGrid>
            <Scrollable>{KamiCards(data.pets)}</Scrollable>
          </ModalContent>
        </ModalWrapper>
      );
    }
  );
}

const Scrollable = styled.div`
  overflow: auto;
  max-height: 100%;
`;

const ModalContent = styled.div`
  display: grid;
  background-color: white;
  border-radius: 10px;
  padding: 8px;
  width: 99%;
  border-style: solid;
  border-width: 2px;
  border-color: black;

  height: 100%;
`;

const TopButton = styled.button`
  background-color: #ffffff;
  border-style: solid;
  border-width: 2px;
  border-color: black;
  color: black;
  padding: 5px;
  font-size: 14px;
  cursor: pointer;
  pointer-events: auto;
  border-radius: 5px;
  font-family: Pixel;
  grid-column: 5;
  width: 30px;
  &:active {
    background - color: #c2c2c2;
}
  justify-self: right;
`;

const ThinButton = styled.button`
  background-color: #ffffff;
  border-style: solid;
  border-width: 2px;
  border-color: black;
  color: black;
  padding: 5px;
  display: inline-block;
  font-size: 14px;
  cursor: pointer;
  pointer-events: auto;
  border-radius: 5px;
  font-family: Pixel;
  margin: 3px;
  &:active {
    background - color: #c2c2c2;
  }
`;

const KamiBox = styled.div`
  background-color: #ffffff;
  border-style: solid;
  border-width: 2px;
  border-color: black;
  color: black;
  text-decoration: none;
  display: grid;
  font-size: 18px;
  margin: 4px 2px;
  border-radius: 5px;
  font-family: Pixel;
`;

const KamiFacts = styled.div`
  background-color: #ffffff;
  color: black;
  font-size: 18px;
  margin: 0px;
  padding: 0px;
  grid-column: 2 / span 1000;
  display: grid;
`;

const KamiName = styled.div`
  grid-row: 1;
  border-style: solid;
  border-width: 0px 0px 2px 0px;
  border-color: black;
`;

const KamiDetails = styled.div`
  grid-row: 2 / 5;
`;

const Description = styled.p`
  font-size: 14px;
  color: #333;
  text-align: left;
  padding: 2px;
  font-family: Pixel;
`;

const TopDescription = styled.p`
  font-size: 14px;
  color: #333;
  text-align: left;
  font-family: Pixel;
  grid-column: 1;
  align-self: center;
  border-style: solid;
  border-width: 2px;
  border-color: black;
  border-radius: 5px;
  padding: 5px;
`;

const TypeHeading = styled.p`
  font-size: 20px;
  color: #333;
  text-align: left;
  padding: 20px;
  font-family: Pixel;
`;

const KamiImage = styled.img`
  border-style: solid;
  border-width: 0px 2px 0px 0px;
  border-color: black;
  height: 110px;
  margin: 0px;
  padding: 0px;
  grid-column: 1 / span 1;
`;

const ConsumableGrid = styled.div`
  display: grid;
  border-style: solid;
  border-width: 2px;
  border-color: black;
  border-radius: 5px;
  margin: 5px 2px 5px 2px;
`;

const TopGrid = styled.div`
  display: grid;
  margin: 2px;
`;

const CellGrid = styled.div`
  display: grid;
  border-style: solid;
  border-width: 0px;
  border-color: black;
`;

const CellBordered = styled.div`
  border-style: solid;
  border-width: 0px 2px 0px 0px;
  border-color: black;
`;

const CellBorderless = styled.div`
  border-style: solid;
  border-width: 0px 2px 0px 0px;
  border-color: black;
`;

const CellOne = styled.div`
  grid-column: 1;
  border-style: solid;
  border-width: 0px 2px 0px 0px;
  border-color: black;
`;

const CellTwo = styled.div`
  grid-column: 2;
  border-style: solid;
  border-width: 0px 2px 0px 0px;
  border-color: black;
`;

const CellThree = styled.div`
  grid-column: 3;
`;

const Icon = styled.img`
  grid-column: 1;
  height: 40px;
  padding: 3px;
  border-style: solid;
  border-width: 0px 2px 0px 0px;
  border-color: black;
`;

const ItemNumber = styled.p`
  font-size: 14px;
  color: #333;
  font-family: Pixel;
  grid-column: 2;
  align-self: center;
`;<|MERGE_RESOLUTION|>--- conflicted
+++ resolved
@@ -417,18 +417,12 @@
                       Start
                     </ThinButton>
                   }
-                  {kami.production && kami.production.state === 'ACTIVE' ?
-                    <ThinButton onClick={() => reapProduction(kami.production.id)}>
+                  {(kami.production && kami.production.state === 'ACTIVE')
+                    ? <ThinButton onClick={() => reapProduction(kami.production.id)}>
                       Collect
                     </ThinButton>
-<<<<<<< HEAD
-                  ) : (
-                    <ThinButton>Select Node</ThinButton>
-                  )}
-=======
-                    : null
+                    : <ThinButton>Select Node</ThinButton>
                   }
->>>>>>> 93ff4228
                   <ThinButton onClick={() => feedPet(kami.id, 1)}>
                     Feed 1
                   </ThinButton>
