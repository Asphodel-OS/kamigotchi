import { utils, BigNumberish } from 'ethers';
import { createPlayerAPI } from './player';
import { setUpWorldAPI } from './world';

export function createAdminAPI(systems: any) {
  async function init() {
    /////////////////
    // CONFIG

    await setConfigString('BASE_URI', 'https://image.asphodel.io/kami/');

    // Leaderboards
    await setConfig('LEADERBOARD_EPOCH', 1);

    // Account Stamina
    await setConfig('ACCOUNT_STAMINA_BASE', 20);
    await setConfig('ACCOUNT_STAMINA_RECOVERY_PERIOD', 300);

    // Kami Base Stats
    // to be 5, set at 500 for testing
<<<<<<< HEAD
    await setConfig('MINT_ACCOUNT_MAX', 500);
    await setConfig('MINT_INITIAL_MAX', 1111);
    await setConfig('MINT_TOTAL_MAX', 4444);
    await setConfig('MINT_PRICE', utils.parseEther('0.0'));
=======
    await setConfig('MINT_MAX', 500);
    await setConfig('MINT_PRICE', utils.parseEther('0.015'));
>>>>>>> ec2b0a7d

    // set global config fields for Kami Stats
    await setConfig('KAMI_BASE_HEALTH', 50);
    await setConfig('KAMI_BASE_POWER', 10);
    await setConfig('KAMI_BASE_VIOLENCE', 10);
    await setConfig('KAMI_BASE_HARMONY', 10);
    await setConfig('KAMI_BASE_SLOTS', 0);

    // Harvest Rates
    // HarvestRate = power * base * multiplier
    // NOTE: precisions are represented as powers of 10 (e.g. 3 => 10^3 = 1000)
    // so BASE=100 and BASE_PREC=3 means 100/1e3 = 0.1
    await setConfig('HARVEST_RATE_PREC', 9); // ignore this
    await setConfig('HARVEST_RATE_BASE', 1000); // in respect to power
    await setConfig('HARVEST_RATE_BASE_PREC', 2); // i.e. x/100
    await setConfig('HARVEST_RATE_MULT_PREC', 4); // should be hardcoded to 2x HARVEST_RATE_MULT_AFF_PREC
    await setConfig('HARVEST_RATE_MULT_AFF_BASE', 100);
    await setConfig('HARVEST_RATE_MULT_AFF_UP', 150);
    await setConfig('HARVEST_RATE_MULT_AFF_DOWN', 50);
    await setConfig('HARVEST_RATE_MULT_AFF_PREC', 2); // 2, not actually used

    // Kami Health Drain/Heal Rates
    // DrainRate = HarvestRate * DrainBaseRate
    // DrainBaseRate = HEALTH_RATE_DRAIN_BASE / 10^HEALTH_RATE_DRAIN_BASE_PREC
    // HealRate = Harmony * HealBaseRate
    // HealBaseRate = HEALTH_RATE_HEAL_BASE / 10^HEALTH_RATE_HEAL_BASE_PREC
    await setConfig('HEALTH_RATE_DRAIN_BASE', 50); // in respect to harvest rate
    await setConfig('HEALTH_RATE_DRAIN_BASE_PREC', 2); // i.e. x/100
    await setConfig('HEALTH_RATE_HEAL_PREC', 9); // ignore this, for consistent math on SC
    await setConfig('HEALTH_RATE_HEAL_BASE', 50); // in respect to harmony
    await setConfig('HEALTH_RATE_HEAL_BASE_PREC', 2); // i.e. x/100

    // Liquidation Idle Requirements
    await setConfig('KAMI_IDLE_REQ', 15);

    // Liquidation Calcs
    await setConfig('LIQ_THRESH_BASE', 30);
    await setConfig('LIQ_THRESH_BASE_PREC', 2);
    await setConfig('LIQ_THRESH_MULT_AFF_BASE', 100);
    await setConfig('LIQ_THRESH_MULT_AFF_UP', 200);
    await setConfig('LIQ_THRESH_MULT_AFF_DOWN', 50);
    await setConfig('LIQ_THRESH_MULT_AFF_PREC', 2);

    // Liquidation Bounty
    await setConfig('LIQ_BOUNTY_BASE', 50);
    await setConfig('LIQ_BOUNTY_BASE_PREC', 2);

    /////////////////
    // WORLD

    // create our rooms
    await createRoom(0, 'deadzone', '', [1]); // in case we need this
    await createRoom(
      1,
      'Misty Riverside',
      'You have no memory of arriving here. The air is quiet. The trees grow so thick overhead that it would still be dark at noon.',
      [2]
    );
    await createRoom(
      2,
      'Tunnel of Trees',
      'You see the light at the end of the tunnel; a way out of the forest. Also, you see a blue door made of light. It says “SHOP”.',
      [1, 3, 13]
    );
    await createRoom(
      3,
      'Torii Gate',
      'The end of the road. This gate seems to mark the transition between the misty forest and the massive scrapyard.',
      [2, 4]
    );
    await createRoom(
      4,
      'Vending Machine',
      'Deep in the scrap you find a vending machine well stocked and operating. Behind it you see the power cord is cut off.',
      [3, 5, 12]
    );
    await createRoom(
      5,
      'Restricted Area',
      'A restricted area. Follow the road lined with cherry trees to reach an office complex. Across from the office is another forest.',
      [4, 6, 9]
    );
    await createRoom(
      6,
      'Labs Entrance',
      'This exterior seems designed to resemble a shrine almost as much as it does a corporate office building.',
      [5, 7]
    );
    await createRoom(
      7,
      'Lobby',
      'The lobby decor is sparse, with only one uncomfortable chair. The elevator buttons are broken except for “B” and “PH”.',
      [6, 8, 14]
    );
    await createRoom(
      8,
      'Junk Shop',
      'The electrical room in the basement has been converted into a living space and workshop. Do people live like this?',
      [7]
    );
    await createRoom(
      9,
      'Old Growth',
      'You step into the forest and seem to enter a primordial age. The buzz of giant insects overwhelms your hearing.',
      [5, 10, 11]
    );
    await createRoom(
      10,
      'Insect Node',
      'The buzzing is loudest here. This mound draws insects of all types toward it. They writhe together in a trance.',
      [9]
    );
    await createRoom(
      11,
      'Waterfall Shrine',
      'By the edge of the waterfall basin, a humble shrine grants this place a peaceful aura.',
      [9, 15]
    );
    await createRoom(
      12,
      'Machine Node',
      'A collection of strange and hard to identify objects is buried deep in the scrapyard. It feels dangerous just to be near them.',
      [4]
    );
    await createRoom(
      13,
      'Convenience Store',
      'The glowing blue door transports you inside of a little candy store. Check the glowing “exit” sign to leave.',
      [2]
    );
    await createRoom(
      14,
      "Manager's Office",
      'A slick penthouse office. It seems that this room has been untouched since a magic ritual was performed inside.',
      [7]
    );
    await createRoom(
      15,
      'Temple Cave',
      'A cave behind the waterfall. Friendly statues line a path to the back of the cave away from ancient-looking temple ruins.',
      [11, 16, 18]
    );
    await createRoom(
      16,
      'Techno Temple',
      'Inside the ruined temple. This place might have been traditional once, but now it sparks and rumbles with technology.',
      [15]
    );
    // await createRoom(17, "Misty Park", 'You appear to be outside in an urban park. Balls of light dance around a statue of an angel. Fog hangs thick in the air.', [0]);
    await createRoom(
      18,
      'Cave Crossroads',
      'Deep in the cave the path branches. The bioluminescent fungi make it nearly as bright as day. You can hear bells in the air.',
      [15, 19]
    );
    await createRoom(
      19,
      'Violence Temple',
      'Half eroded stone and mossy growth, half gleaming metal and glowing crystal. Whether temple or technology, it unsettles you.',
      [18]
    );

    // create nodes
    // TODO: save these details in a separate json to be loaded in
    await createNode(
      1,
      'HARVEST',
      3,
      'Torii Gate',
      `These gates usually indicate sacred areas. If you have Kamigotchi, this might be a good place to have them gather $MUSU....`,
      `NORMAL`,
    );

    await createNode(
      2,
      'HARVEST',
      7,
      'Trash Compactor',
      'Trash compactor Trash compactor Trash compactor Trash compactor Trash compactor Trash compactor Trash compactor Trash compactor.',
      'SCRAP',
    );

    await createNode(
      3,
      'HARVEST',
      10,
      'Termite Mound',
      'A huge termite mound. Apparently, this is sacred to the local insects.',
      'INSECT',
    );

    await createNode(
      4,
      'HARVEST',
      14,
      'Occult Circle',
      'The energy existing here exudes an eeriness that calls out to EERIE Kamigotchi.',
      'EERIE',
    );

    await createNode(
      5,
      'HARVEST',
      12,
      'Monolith',
      'This huge black monolith seems to draw in energy from the rest of the junkyard.',
      'SCRAP',
    );

    // create consumable registry items
    await registerFood(1, 'Maple-Flavor Ghost Gum', 25);
    await registerFood(2, 'Pom-Pom Fruit Candy', 100);
    await registerFood(3, 'Gakki Cookie Sticks', 200);
    await registerRevive(1, 'Red Gakki Ribbon', 10);

    // create our hottie merchant ugajin. names are unique
    await createMerchant(1, 'Mina', 13);

    // init general, TODO: move to worldSetUp
    systems['system._Init'].executeTyped(); // sets the balance of the Kami contract

    setUpWorldAPI(systems).initWorld();

    await initDependents();

    createPlayerAPI(systems).account.register(
      '0x000000000000000000000000000000000000dead',
      'load_bearer'
    );
  }

  // @dev inits txes that depned on the world being set up
  async function initDependents() {
    // Mina
    await setListing(1, 1, 25, 0); // merchant index, item index, buy price, sell price
    await setListing(1, 2, 90, 0);
    await setListing(1, 3, 150, 0);
    await setListing(1, 4, 500, 0);
  }

  /// NOTE: do not use in production
  // @dev give coins for testing
  // @param amount      amount
  async function giveCoins(addy: string, amount: number) {
    return systems['system._devGiveTokens'].executeTyped(addy, amount);
  }

  // @dev admin reveal for pet if blockhash has lapsed. only called by admin
  // @param tokenId     ERC721 tokenId of the pet
  async function petForceReveal(tokenId: number) {
    return systems['system.ERC721.Reveal'].forceReveal(tokenId);
  }

  /////////////////
  //  CONFIG

  async function setConfig(field: string, value: BigNumberish) {
    await sleepIf();
    return systems['system._Config.Set'].executeTyped(field, value);
  }

  // values must be ≤ 32char
  async function setConfigString(field: string, value: string) {
    await sleepIf();
    return systems['system._Config.Set.String'].executeTyped(field, value);
  }

  /////////////////
  //  MERCHANTS

  // creates a merchant with the name at the specified location
  async function createMerchant(index: number, name: string, location: number) {
    await sleepIf();
    return systems['system._Merchant.Create'].executeTyped(index, name, location);
  }

  async function setMerchantLocation(index: number, location: number) {
    await sleepIf();
    return systems['system._Merchant.Set.Location'].executeTyped(index, location);
  }

  async function setMerchantName(index: number, name: string) {
    await sleepIf();
    return systems['system._Merchant.Set.Name'].executeTyped(index, name);
  }

  // sets the prices for the merchant at the specified location
  async function setListing(
    merchantIndex: number,
    itemIndex: number,
    buyPrice: number,
    sellPrice: number
  ) {
    await sleepIf();
    return systems['system._Listing.Set'].executeTyped(
      merchantIndex,
      itemIndex,
      buyPrice,
      sellPrice
    );
  }

  /////////////////
  //  NODES

  // @dev creates an emission node at the specified location
  // @param index       the human-readable index of the node
  // @param type        type of the node (e.g. HARVEST, HEAL, ARENA)
  // @param location    index of the room location
  // @param name        name of the node
  // @param description description of the node, exposed on the UI
  // @param affinity    affinity of the node [ NORMAL | EERIE | INSECT | SCRAP ]
  async function createNode(
    index: number,
    type: string,
    location: number,
    name: string,
    description: string,
    affinity: string
  ) {
    await sleepIf();
    return systems['system._Node.Create'].executeTyped(
      index,
      type,
      location,
      name,
      description,
      affinity
    );
  }

  async function setNodeAffinity(index: number, affinity: string) {
    await sleepIf();
    return systems['system._Node.Set.Affinity'].executeTyped(index, affinity);
  }

  async function setNodeDescription(index: number, description: string) {
    await sleepIf();
    return systems['system._Node.Set.Description'].executeTyped(index, description);
  }

  async function setNodeLocation(index: number, location: number) {
    await sleepIf();
    return systems['system._Node.Set.Location'].executeTyped(index, location);
  }

  async function setNodeName(index: number, name: string) {
    await sleepIf();
    return systems['system._Node.Set.Name'].executeTyped(index, name);
  }

  /////////////////
  //  ROOMS

  // @dev creates a room with name, location and exits. cannot overwrite room at location
  async function createRoom(location: number, name: string, description: string, exits: number[]) {
    await sleepIf();
    return systems['system._Room.Create'].executeTyped(location, name, description, exits);
  }

  async function setRoomDescription(location: number, description: string) {
    await sleepIf();
    return systems['system._Room.Set.Description'].executeTyped(location, description);
  }

  async function setRoomExits(location: number, exits: number[]) {
    await sleepIf();
    return systems['system._Room.Set.Exits'].executeTyped(location, exits);
  }

  async function setRoomName(location: number, name: string) {
    await sleepIf();
    return systems['system._Room.Set.Name'].executeTyped(location, name);
  }

  /////////////////
  //  REGISTRIES

  // @dev add a food item registry entry
  async function registerFood(foodIndex: number, name: string, health: number) {
    await sleepIf();
    return systems['system._Registry.Food.Create'].executeTyped(foodIndex, name, health);
  }

  // @dev add an equipment item registry entry
  async function registerGear(
    gearIndex: number,
    name: string,
    type_: string,
    health: number,
    power: number,
    violence: number,
    harmony: number,
    slots: number
  ) {
    await sleepIf();
    return systems['system._Registry.Gear.Create'].executeTyped(
      gearIndex,
      name,
      type_,
      health,
      power,
      violence,
      harmony,
      slots
    );
  }

  // @dev add a modification item registry entry
  async function registerModification(
    modIndex: number,
    name: string,
    health: number,
    power: number,
    harmony: number,
    violence: number
  ) {
    await sleepIf();
    return systems['system._Registry.Mod.Create'].executeTyped(
      modIndex,
      name,
      health,
      power,
      violence,
      harmony
    );
  }

  // @dev add a revive item registry entry
  async function registerRevive(reviveIndex: number, name: string, health: number) {
    await sleepIf();
    return systems['system._Registry.Revive.Create'].executeTyped(reviveIndex, name, health);
  }

  // @dev adds a trait in registry
  async function registerTrait(
    index: number,
    health: number,
    power: number,
    violence: number,
    harmony: number,
    slots: number,
    rarity: number,
    affinity: string,
    name: string,
    type: string
  ) {
    await sleepIf();
    return systems['system._Registry.Trait.Create'].executeTyped(
      index,
      health,
      power,
      violence,
      harmony,
      slots,
      rarity,
      affinity,
      name,
      type
    );
  }

  // @dev update a food item registry entry
  async function updateRegistryFood(foodIndex: number, name: string, health: number) {
    await sleepIf();
    return systems['system._Registry.Food.Update'].executeTyped(foodIndex, name, health);
  }

  // @dev update an equipment item registry entry
  async function updateRegistryGear(
    gearIndex: number,
    name: string,
    type_: string,
    health: number,
    power: number,
    violence: number,
    harmony: number,
    slots: number
  ) {
    await sleepIf();
    return systems['system._Registry.Gear.Update'].executeTyped(
      gearIndex,
      name,
      type_,
      health,
      power,
      violence,
      harmony,
      slots
    );
  }

  // @dev update a modification item registry entry
  async function updateRegistryModification(
    modIndex: number,
    name: string,
    health: number,
    power: number,
    harmony: number,
    violence: number
  ) {
    await sleepIf();
    return systems['system._Registry.Mod.Update'].executeTyped(
      modIndex,
      name,
      health,
      power,
      violence,
      harmony
    );
  }

  // @dev update a revive item registry entry
  async function updateRegistryRevive(reviveIndex: number, name: string, health: number) {
    await sleepIf();
    return systems['system._Registry.Revive.Update'].executeTyped(reviveIndex, name, health);
  }

  //////////////////
  // WAITS

  function sleepIf() {
    if (process.env.MODE == 'OPGOERLI') {
      return new Promise(resolve => setTimeout(resolve, 10000));
    }
  }

  return {
    init,
    initDependents,
    giveCoins,
    config: {
      set: {
        raw: setConfig,
        uri: {
          base: (v: string) => setConfigString('BASE_URI', v),
        },
        leaderboard: {
          epoch: (v: number) => setConfig('LEADERBOARD_EPOCH', v),
        },
        account: {
          stamina: {
            base: (v: number) => setConfig('ACCOUNT_STAMINA_BASE', v),
            recoveryPeriod: (v: number) => setConfig('ACCOUNT_STAMINA_RECOVERY_PERIOD', v),
          },
        },
        kami: {
          stats: {
            harmony: (v: number) => setConfig('KAMI_BASE_HARMONY', v),
            health: (v: number) => setConfig('KAMI_BASE_HEALTH', v),
            power: (v: number) => setConfig('KAMI_BASE_POWER', v),
            violence: (v: number) => setConfig('KAMI_BASE_VIOLENCE', v),
            slots: (v: number) => setConfig('KAMI_BASE_SLOTS', v),
          },
          harvest: {
            // precision: (v: number) => setConfig('HARVEST_RATE_PREC', v),  // disabled, no reason to touch (could cause problems)
            rate: {
              base: {
                value: (v: number) => setConfig('HARVEST_RATE_BASE', v),
                precision: (v: number) => setConfig('HARVEST_RATE_BASE_PREC', v),
              },
              multiplier: {
                // precision: (v: number) => setConfig('HARVEST_RATE_MULT_PREC', v),  // disabled, no reason to touch
                affinity: {
                  up: (v: number) => setConfig('HARVEST_RATE_MULT_AFF_UP', v),
                  down: (v: number) => setConfig('HARVEST_RATE_MULT_AFF_DOWN', v),
                  precision: (v: number) => setConfig('HARVEST_RATE_MULT_AFF_PREC', v),
                },
              },
            },
            liquidation: {
              threshold: {
                base: {
                  value: (v: number) => setConfig('LIQ_THRESH_BASE', v),
                  precision: (v: number) => setConfig('LIQ_THRESH_BASE_PREC', v),
                },
                multiplier: {
                  affinity: {
                    base: (v: number) => setConfig('LIQ_THRESH_MULT_AFF_BASE', v),
                    up: (v: number) => setConfig('LIQ_THRESH_MULT_AFF_UP', v),
                    down: (v: number) => setConfig('LIQ_THRESH_MULT_AFF_DOWN', v),
                    precision: (v: number) => setConfig('LIQ_THRESH_MULT_AFF_PREC', v),
                  },
                },
              },
              bounty: {
                base: {
                  value: (v: number) => setConfig('LIQ_BOUNTY_BASE', v),
                  precision: (v: number) => setConfig('LIQ_BOUNTY_BASE_PREC', v),
                },
              },
              idleRequirement: {
                value: (v: number) => setConfig('KAMI_IDLE_REQ', v),
              },
            },
          },
          health: {
            drainRate: {
              base: {
                value: (v: number) => setConfig('HEALTH_RATE_DRAIN_BASE', v),
                precision: (v: number) => setConfig('HEALTH_RATE_DRAIN_BASE_PREC', v),
              },
            },
            healRate: {
              // precision: (v: number) => setConfig('HEALTH_RATE_HEAL_PREC', v),  // disabled, no reason to touch
              base: {
                value: (v: number) => setConfig('HEALTH_RATE_HEAL_BASE', v),
                precision: (v: number) => setConfig('HEALTH_RATE_HEAL_BASE_PREC', v),
              },
            },
          },
        },
      },
    },
    listing: { set: setListing },
    merchant: {
      create: createMerchant,
      set: {
        location: setMerchantLocation,
        name: setMerchantName,
      },
    },
    node: {
      create: createNode,
      set: {
        affinity: setNodeAffinity,
        description: setNodeDescription,
        location: setNodeLocation,
        name: setNodeName,
      },
    },
    pet: { forceReveal: petForceReveal },
    registry: {
      food: {
        create: registerFood,
        update: updateRegistryFood,
      },
      gear: {
        create: registerGear,
        update: updateRegistryGear,
      },
      trait: {
        create: registerTrait,
      },
      modification: {
        create: registerModification,
        update: updateRegistryModification,
      },
      revive: {
        create: registerRevive,
        update: updateRegistryRevive,
      },
    },
    room: {
      create: createRoom,
      set: {
        description: setRoomDescription,
        exits: setRoomExits,
        name: setRoomName,
      },
    },
  };
}<|MERGE_RESOLUTION|>--- conflicted
+++ resolved
@@ -18,15 +18,10 @@
 
     // Kami Base Stats
     // to be 5, set at 500 for testing
-<<<<<<< HEAD
     await setConfig('MINT_ACCOUNT_MAX', 500);
     await setConfig('MINT_INITIAL_MAX', 1111);
     await setConfig('MINT_TOTAL_MAX', 4444);
     await setConfig('MINT_PRICE', utils.parseEther('0.0'));
-=======
-    await setConfig('MINT_MAX', 500);
-    await setConfig('MINT_PRICE', utils.parseEther('0.015'));
->>>>>>> ec2b0a7d
 
     // set global config fields for Kami Stats
     await setConfig('KAMI_BASE_HEALTH', 50);
