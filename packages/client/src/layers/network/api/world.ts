import { AdminAPI, createAdminAPI } from './admin';
import { createPlayerAPI } from './player';
import { utils } from 'ethers';

import items from 'assets/data/items/Items.csv';
import droptables from 'assets/data/items/Droptables.csv';
import background from 'assets/data/kami/Background.csv';
import body from 'assets/data/kami/Body.csv';
import color from 'assets/data/kami/Color.csv';
import face from 'assets/data/kami/Face.csv';
import hand from 'assets/data/kami/Hand.csv';

export function setUpWorldAPI(systems: any) {
  async function initAll() {
    const api = createAdminAPI(systems);

    await initConfig(api);
    await initRooms(api);
    await initNodes(api);
    await initItems(api);
    await initNpcs(api);
    await initQuests(api);
    await initSkills(api);
    await initTraits(api);
    await initRelationships(api);

    if (!process.env.MODE || process.env.MODE == 'DEV') {
      await initLocalConfig(api);
    }

    createPlayerAPI(systems).account.register(
      '0x000000000000000000000000000000000000dead',
      'load_bearer'
    );
  }


  ///////////////////
  // CONFIG

  async function initConfig(api: AdminAPI) {
    await api.config.set.string('BASE_URI', 'https://image.asphodel.io/kami/');

    // Leaderboards
    await api.config.set.number('LEADERBOARD_EPOCH', 1);

    // Account Stamina
    await api.config.set.number('ACCOUNT_STAMINA_BASE', 20);
    await api.config.set.number('ACCOUNT_STAMINA_RECOVERY_PERIOD', 300);

    // Kami Idle Requirement
    await api.config.set.number('KAMI_IDLE_REQ', 180);

    // Kami Mint Price and Limits
    // to be 5, set at 500 for testing
    await api.config.set.number('MINT_ACCOUNT_MAX', 5);
    await api.config.set.number('MINT_INITIAL_MAX', 1111);
    await api.config.set.number('MINT_TOTAL_MAX', 4444);
    await api.config.set.number('MINT_PRICE', utils.parseEther('0.0'));

    // Kami Base Stats
    await api.config.set.number('KAMI_BASE_HEALTH', 50);
    await api.config.set.number('KAMI_BASE_POWER', 10);
    await api.config.set.number('KAMI_BASE_VIOLENCE', 10);
    await api.config.set.number('KAMI_BASE_HARMONY', 10);
    await api.config.set.number('KAMI_BASE_SLOTS', 0);

    // Kami Leveling Curve
    await api.config.set.number('KAMI_LVL_REQ_BASE', 40); // experience required for level 1->2
    await api.config.set.number('KAMI_LVL_REQ_MULT_BASE', 1259); // compounding increase per level
    await api.config.set.number('KAMI_LVL_REQ_MULT_BASE_PREC', 3); // precision of compounding increase

    // Harvest Rates
    // HarvestRate = power * base * multiplier
    // NOTE: precisions are represented as powers of 10 (e.g. 3 => 10^3 = 1000)
    // so BASE=100 and BASE_PREC=3 means 100/1e3 = 0.1
    await api.config.set.number('HARVEST_RATE_PREC', 9); // ignore this
    await api.config.set.number('HARVEST_RATE_BASE', 250); // in respect to power
    await api.config.set.number('HARVEST_RATE_BASE_PREC', 2); // i.e. x/100
    await api.config.set.number('HARVEST_RATE_MULT_PREC', 7); // 2 affinities and 1 bonus multiplier with precision of 2
    await api.config.set.number('HARVEST_RATE_MULT_AFF_BASE', 100);
    await api.config.set.number('HARVEST_RATE_MULT_AFF_UP', 150);
    await api.config.set.number('HARVEST_RATE_MULT_AFF_DOWN', 50);
    await api.config.set.number('HARVEST_RATE_MULT_AFF_PREC', 2); // 2, not actually used

    // Kami Health Drain/Heal Rates
    // DrainRate = HarvestRate * DrainBaseRate
    // DrainBaseRate = HEALTH_RATE_DRAIN_BASE / 10^HEALTH_RATE_DRAIN_BASE_PREC
    // HealRate = Harmony * HealBaseRate
    // HealBaseRate = HEALTH_RATE_HEAL_BASE / 10^HEALTH_RATE_HEAL_BASE_PREC
    await api.config.set.number('HEALTH_RATE_DRAIN_BASE', 40); // in respect to harvest rate
    await api.config.set.number('HEALTH_RATE_DRAIN_BASE_PREC', 2); // i.e. x/100
    await api.config.set.number('HEALTH_RATE_HEAL_PREC', 9); // ignore this, for consistent math on SC
    await api.config.set.number('HEALTH_RATE_HEAL_BASE', 150); // in respect to harmony
    await api.config.set.number('HEALTH_RATE_HEAL_BASE_PREC', 2); // i.e. x/100


    // Liquidation Calcs
    await api.config.set.number('LIQ_THRESH_BASE', 40);
    await api.config.set.number('LIQ_THRESH_BASE_PREC', 2);
    await api.config.set.number('LIQ_THRESH_MULT_AFF_BASE', 100);
    await api.config.set.number('LIQ_THRESH_MULT_AFF_UP', 200);
    await api.config.set.number('LIQ_THRESH_MULT_AFF_DOWN', 50);
    await api.config.set.number('LIQ_THRESH_MULT_AFF_PREC', 2);

    // Liquidation Bounty
    await api.config.set.number('LIQ_BOUNTY_BASE', 50);
    await api.config.set.number('LIQ_BOUNTY_BASE_PREC', 2);
  }

  // local config settings for faster testing 
  async function initLocalConfig(api: AdminAPI) {
    await api.config.set.number('ACCOUNT_STAMINA_RECOVERY_PERIOD', 10);
    await api.config.set.number('KAMI_IDLE_REQ', 10);
    await api.config.set.number('KAMI_LVL_REQ_BASE', 10); // experience required for level 1->2
    await api.config.set.number('HARVEST_RATE_BASE', 10000); // in respect to power
    await api.config.set.number('HEALTH_RATE_HEAL_BASE', 10000); // in respect to harmony
  }


  ////////////////////
  // ROOMS

  async function initRooms(api: AdminAPI) {
    await api.room.create(0, 'deadzone', '', [1]); // in case we need this
    await api.room.create(
      1,
      'Misty Riverside',
      'A dark forest, the sky above blotted out by trees. Blue butterflies flutter around, looking lost.',
      [2]
    );
    await api.room.create(
      2,
      'Tunnel of Trees',
      'The light at the end of the tunnel; a way out of the forest. Also, a blue door made of light hangs in the air - it says “SHOP”.',
      [1, 3, 13]
    );
    await api.room.create(
      3,
      'Torii Gate',
      'This road is overgrown and disappears in the grass before a large wooden gate. Behind it the forest changes, swelling and darkening.\nHills of garbage seem to be growing out of the ground in the distance and mark a horizon against the blue sky.',
      [2, 4]
    );
    await api.room.create(
      4,
      'Vending Machine',
      'Day turns into night here deep in the scrap. The vending machine bleeps happily despite lacking a power cord. A long-tailed comet bravely dives across the sky.',
      [3, 5, 12]
    );
    await api.room.create(
      5,
      'Restricted Area',
      'A paved road lined with cherry trees leads away from the junkyard, toward a large office complex.',
      [4, 6, 9]
    );
    await api.room.create(
      6,
      'Labs Entrance',
      'The office building\'s exterior is in disrepair.A breeze is slowly shifting the air.',
      [5, 7]
    );
    await api.room.create(
      7,
      'Lobby',
      'The doors close around a sparsely decorated lobby. A blue roof and white walls, with blue skirting framing an elevator.',
      [6, 8, 14]
    );
    await api.room.create(
      8,
      'Junk Shop',
      'This electrical room has been converted into a living space and workshop. The walls are covered in panels and buttons. A prickly, burnt smell lingers in the air.',
      [7]
    );
    await api.room.create(
      9,
      'Old Growth',
      'The forest is older here, and untouched, long vines and moss climbing the trees. Giant insects cause a ruckus with their ceaseless buzzing.',
      [5, 10, 11]
    );
    await api.room.create(
      10,
      'Insect Node',
      'A procession of insects is slowly moving towards the great mound here. The buzzing creates an overwhelming cacophony as you approach.',
      [9]
    );
    await api.room.create(
      11,
      'Waterfall Shrine',
      'A large waterfall creates a cool and invigorating mist here. Before the basin stands a whispering shrine.',
      [9, 15]
    );
    await api.room.create(
      12,
      'Machine Node',
      'Deep in the scrapyard a collection of strange objects are vibrating, screeching, pulsating, whispering, cackling, hissing and in general making a disturbance.',
      [4]
    );
    await api.room.create(
      13,
      'Convenience Store',
      'The shop walls are lined with exotically stocked shelves. Behind the counter stands a woman occupied with the snake coiled around her neck.',
      [2]
    );
    await api.room.create(
      14,
      "Manager's Office",
      'A stylish penthouse office with a view. It\'s seen a bit of a commotion.',
      [7]
    );
    await api.room.create(
      15,
      'Temple Cave',
      'A cave behind the waterfall. Friendly statues line a path to the back of the cave away from ancient-looking temple ruins.',
      [11, 16, 18]
    );
    await api.room.create(
      16,
      'Techno Temple',
      'Inside the ruined temple. This place might have been traditional once, but now it sparks and rumbles with technology.',
      [15]
    );
    // await api.room.create(17, "Misty Park", 'You appear to be outside in an urban park. Balls of light dance around a statue of an angel. Fog hangs thick in the air.', [0]);
    await api.room.create(
      18,
      'Cave Crossroads',
      'Deep in the cave the path branches. The bioluminescent fungi make it nearly as bright as day. You can hear bells in the air.',
      [15, 19]
    );
    await api.room.create(
      19,
      'Violence Temple',
      'Half eroded stone and mossy growth, half gleaming metal and glowing crystal. Whether temple or technology, it unsettles you.',
      [18]
    );
  }

  ////////////////////
  // ITEMS

  async function initItems(api: AdminAPI) {
    const allItems = csvToMap(items);
    const allDroptables = csv2dToMap(droptables);

    for (let i = 0; i < allItems.length; i++) {
      await sleepIf();
      try {
        switch (allItems[i].get('Type').toUpperCase()) {
          case "FOOD":
            await setFood(api, allItems[i]);
            break;
          case "REVIVE":
            await setRevive(api, allItems[i]);
            break;
          case "LOOTBOX":
            await setLootbox(api, allItems[i], allDroptables);
            break;
          default:
            console.error("Item type not found: " + allItems[i].get('Type'));
        }
      } catch { }
    }
  }

  async function setFood(api: AdminAPI, item: any) {
    await api.registry.item.create.food(
      item.get('Index'),
      item.get('FamilyIndex(depreciated)'),
      item.get('Name'),
      item.get('Description'),
      item.get('Health'),
      item.get('MediaURI')
    );
  }

  async function setRevive(api: AdminAPI, item: any) {
    await api.registry.item.create.revive(
      item.get('Index'),
      item.get('FamilyIndex(depreciated)'),
      item.get('Name'),
      item.get('Description'),
      item.get('Health'),
      item.get('MediaURI')
    );
  }

  async function setLootbox(api: AdminAPI, item: any, droptables: any) {
    await api.registry.item.create.lootbox(
      item.get('Index'),
      item.get('Name'),
<<<<<<< HEAD
      item.get('Description'),
      droptables[Number(item.get('Droptable'))].get('Key'),
      droptables[Number(item.get('Droptable'))].get('Tier'),
      item.get('MediaURI')
=======
      droptables[Number(item.get('Droptable')) - 1].get('Key'),
      droptables[Number(item.get('Droptable')) - 1].get('Tier')
>>>>>>> c4ae50e2
    );
  }

  ////////////////////
  // NPCS

  async function initNpcs(api: AdminAPI) {
    await initMerchants(api);
  }

  async function initMerchants(api: AdminAPI) {
    // create our hottie merchant ugajin. names are unique
    await api.npc.create(1, 'Mina', 13);

    await api.listing.set(1, 1, 25, 0); // merchant index, item index, buy price, sell price
    await api.listing.set(1, 2, 90, 0);
    await api.listing.set(1, 3, 150, 0);
    await api.listing.set(1, 1001, 500, 0);
  }


  ////////////////////
  // NODES

  async function initNodes(api: AdminAPI) {
    await api.node.create(
      1,
      'HARVEST',
      3,
      'Torii Gate',
      `These gates usually indicate sacred areas. If you have Kamigotchi, this might be a good place to have them gather $MUSU....`,
      `NORMAL`,
    );

    await api.node.create(
      2,
      'HARVEST',
      7,
      'Trash Compactor',
      'Trash compactor Trash compactor Trash compactor Trash compactor Trash compactor Trash compactor Trash compactor Trash compactor.',
      'SCRAP',
    );

    await api.node.create(
      3,
      'HARVEST',
      10,
      'Termite Mound',
      'A huge termite mound. Apparently, this is sacred to the local insects.',
      'INSECT',
    );

    await api.node.create(
      4,
      'HARVEST',
      14,
      'Occult Circle',
      'The energy existing here exudes an eeriness that calls out to EERIE Kamigotchi.',
      'EERIE',
    );

    await api.node.create(
      5,
      'HARVEST',
      12,
      'Monolith',
      'This huge black monolith seems to draw in energy from the rest of the junkyard.',
      'SCRAP',
    );
  }


  ////////////////////
  // QUESTS

  async function initQuests(api: AdminAPI) {
    // create quests

    // quest 1
    await api.registry.quest.create(
      1,
      "Welcome",
      "Welcome to Kamigotchi World.\n\nYou can move by opening the map menu - try the buttons on the top right. If you can work out how to move to room 4, we'll give you something special.",
      1,
      0
    );
    await api.registry.quest.add.objective(1, "Move to room 4", "AT", "ROOM", 0, 4);
    await api.registry.quest.add.reward(1, "MINT20", 0, 5);

    // quest 2
    await api.registry.quest.create(
      2,
      "Mint",
      "Well done.\n\nNow you've worked out how to move.But you won't be able to do much here unless you're able to get yourself a Kamigotchi.\n\nFind the vending machine.",
      2,
      0
    );
    await api.registry.quest.add.requirement(2, "COMPLETE", "QUEST", 0, 1);
    await api.registry.quest.add.objective(2, "Mint a Kami", "MINT", "PET721_MINT", 0, 1);
    await api.registry.quest.add.reward(2, "FOOD", 2, 1);

    // quest 3
    await api.registry.quest.create(
      3,
      "Harvest",
      "With your Kamigotchi, your existence now has meaning.\n\nSeek out a Node if you also wish for your existence to have MUSU.",
      4,
      0
    );
    await api.registry.quest.add.requirement(3, "COMPLETE", "QUEST", 0, 2);
    await api.registry.quest.add.objective(3, "Harvest from a Node", "GATHER", "COIN_TOTAL", 0, 1);
    await api.registry.quest.add.reward(3, "REVIVE", 1, 1);

    // quest 4
    await api.registry.quest.create(
      4,
      "Farming 1: A Pocketful of $MUSU",
      "You've gotten a taste for harvesting now. Did you know you can leave your Kamigotchi to harvest while you explore? Just remember to come back in time....",
      0,
      0
    );
    await api.registry.quest.add.requirement(4, "COMPLETE", "QUEST", 0, 3);
    await api.registry.quest.add.objective(4, "Harvest 100 $MUSU", "GATHER", "COIN_TOTAL", 0, 100);
    await api.registry.quest.add.reward(4, "REVIVE", 1, 3);

    // quest 5
    await api.registry.quest.create(
      5,
      "Farming 2: Stacking $MUSU",
      "You're getting the hang of it. \n\nYour Kamigotchi will passively restore HP over time, but you can feed them if you want to get back to harvesting sooner…",
      0,
      0
    );
    await api.registry.quest.add.requirement(5, "COMPLETE", "QUEST", 0, 4);
    await api.registry.quest.add.objective(5, "Harvest 1000 $MUSU", "GATHER", "COIN_TOTAL", 0, 1000);
    await api.registry.quest.add.reward(5, "REVIVE", 1, 5);

    // quest 6
    await api.registry.quest.create(
      6,
      "Farming 3: Accumulating $MUSU",
      "Great, you're really taking this seriously. This one's a long haul. \n\nHope you're getting into a healthy routine with your Kamigotchi now. \n\nIf you haven't already noticed, there's plenty of secrets hidden around the world.",
      0,
      0
    );
    await api.registry.quest.add.requirement(6, "COMPLETE", "QUEST", 0, 5);
    await api.registry.quest.add.objective(6, "Harvest 5000 $MUSU", "GATHER", "COIN_TOTAL", 0, 5000);
    await api.registry.quest.add.reward(6, "REVIVE", 1, 10);

    // quest 7
    await api.registry.quest.create(
      7,
      "Daily quest: Harvesting",
      "Harvest 200 $MUSU",
      0,
      64800
    );
    await api.registry.quest.add.objective(7, "Harvest 200 $MUSU", "GATHER", "COIN_TOTAL", 0, 200);
    await api.registry.quest.add.reward(7, "ITEM", 10001, 1); // temp lootbox handler

    // temp lootbox quest for testing
    await api.registry.quest.create(
      8,
      "Lootbox testing",
      "Get a free lootbox!",
      0,
      10
    );
    await api.registry.quest.add.reward(8, "ITEM", 10001, 1); // temp lootbox handler
  }


  ////////////////////
  // RELATIONSHIPS

  async function initRelationships(api: AdminAPI) {
    //        /->8->9-\
    // 1->2->3->4->5--->10
    //        \->6->7-/
    // top and bottom paths are mutually exclusive
    api.registry.relationship.create(1, 1, 'mina 1', [], []);
    api.registry.relationship.create(1, 2, 'mina 2', [1], []);
    api.registry.relationship.create(1, 3, 'mina 3', [2], []);
    api.registry.relationship.create(1, 4, 'mina 4', [3], []);
    api.registry.relationship.create(1, 5, 'mina 5', [4], []);
    api.registry.relationship.create(1, 6, 'mina 6', [3], [8]);
    api.registry.relationship.create(1, 7, 'mina 7', [6], [8]);
    api.registry.relationship.create(1, 8, 'mina 8', [3], [6]);
    api.registry.relationship.create(1, 9, 'mina 9', [8], [6]);
    api.registry.relationship.create(1, 10, 'mina 10', [5, 7, 9], []);
  }

  ////////////////////
  // SKILL

  async function initSkills(api: any) {
    // Stat Skills
    await api.registry.skill.create(1, "KAMI", "PASSIVE", "Vigor", 1, 3, "+10 Health per level", "images/skills/vigor.png");
    await api.registry.skill.add.effect(1, "STAT", "HEALTH", "INC", 0, 10);

    await api.registry.skill.create(2, "KAMI", "PASSIVE", "Acquisitiveness", 1, 3, "+1 Power per level", "images/skills/acquisitiveness.png");
    await api.registry.skill.add.effect(2, "STAT", "POWER", "INC", 0, 1);

    await api.registry.skill.create(3, "KAMI", "PASSIVE", "Aggression", 1, 3, "+1 Violence per level", "images/skills/aggression.png");
    await api.registry.skill.add.effect(3, "STAT", "VIOLENCE", "INC", 0, 1);

    await api.registry.skill.create(4, "KAMI", "PASSIVE", "Defensiveness", 1, 3, "+1 Harmony per level", "images/skills/defensiveness.png");
    await api.registry.skill.add.effect(4, "STAT", "HARMONY", "INC", 0, 1);

    await api.registry.skill.create(5, "KAMI", "PASSIVE", "Endurance", 2, 3, "+10 Health per level", "images/skills/endurance.png");
    await api.registry.skill.add.effect(5, "STAT", "HEALTH", "INC", 0, 10);
    await api.registry.skill.add.requirement(5, "SKILL", 1, 3);

    await api.registry.skill.create(6, "KAMI", "PASSIVE", "Predator", 2, 3, "+1 Power per level", "images/skills/predator.png");
    await api.registry.skill.add.effect(6, "STAT", "POWER", "INC", 0, 1);
    await api.registry.skill.add.requirement(6, "SKILL", 2, 3);

    await api.registry.skill.create(7, "KAMI", "PASSIVE", "Warmonger", 2, 3, "+1 Violence per level", "images/skills/warmonger.png");
    await api.registry.skill.add.effect(7, "STAT", "VIOLENCE", "INC", 0, 1);
    await api.registry.skill.add.requirement(7, "SKILL", 3, 3);

    await api.registry.skill.create(8, "KAMI", "PASSIVE", "Protector", 2, 3, "+1 Harmony per level", "images/skills/protector.png");
    await api.registry.skill.add.effect(8, "STAT", "HARMONY", "INC", 0, 1);
    await api.registry.skill.add.requirement(8, "SKILL", 4, 3);


    // (Health) Skill Tree
    await api.registry.skill.create(110, "KAMI", "PASSIVE", "Workout Routine", 1, 3, "-5% Harvest Drain per level", "images/skills/workout-routine.png");
    await api.registry.skill.add.effect(110, "HARVEST", "DRAIN", "DEC", 0, 50);
    await api.registry.skill.add.requirement(110, "SKILL", 1, 3);


    // (Power) Skill Tree
    await api.registry.skill.create(201, "KAMI", "PASSIVE", "Greed", 1, 3, "+5% Harvest Output per level", "images/skills/greed.png");
    await api.registry.skill.add.effect(201, "HARVEST", "OUTPUT", "INC", 0, 50);
    await api.registry.skill.add.requirement(201, "SKILL", 2, 3);

    await api.registry.skill.create(202, "KAMI", "PASSIVE", "Leverage", 2, 3, "+7.5% Harvest Output per level", "images/skills/leverage.png");
    await api.registry.skill.add.effect(202, "HARVEST", "OUTPUT", "INC", 0, 75);
    await api.registry.skill.add.requirement(202, "SKILL", 201, 3);

    await api.registry.skill.create(203, "KAMI", "PASSIVE", "Looping", 3, 3, "+10% Harvest Output per level", "images/skills/looping.png");
    await api.registry.skill.add.effect(203, "HARVEST", "OUTPUT", "INC", 0, 100);
    await api.registry.skill.add.requirement(203, "SKILL", 202, 3);

    await api.registry.skill.create(204, "KAMI", "PASSIVE", "Degenerate", 3, 3, "+12.5% Harvest Output per level", "images/skills/degenerate.png");
    await api.registry.skill.add.effect(204, "HARVEST", "OUTPUT", "INC", 0, 125);
    await api.registry.skill.add.requirement(204, "SKILL", 203, 3);

    await api.registry.skill.create(210, "KAMI", "PASSIVE", "Sunglasses Ownership", 1, 3, "-5% Harvest Drain per level", "images/skills/sunglasses-ownership.png");
    await api.registry.skill.add.effect(210, "HARVEST", "DRAIN", "DEC", 0, 50);
    await api.registry.skill.add.requirement(210, "SKILL", 2, 3);

    await api.registry.skill.create(220, "KAMI", "PASSIVE", "Bandit", 1, 3, "-20s Harvest Cooldown per level", "images/skills/bandit.png");
    await api.registry.skill.add.effect(220, "HARVEST", "COOLDOWN", "INC", 0, 20);
    await api.registry.skill.add.requirement(220, "SKILL", 2, 3);


    // (Violence) Skill Tree
    await api.registry.skill.create(320, "KAMI", "PASSIVE", "Sniper", 1, 3, "-20s Attack Cooldown per level", "images/skills/sniper.png");
    await api.registry.skill.add.effect(320, "ATTACK", "COOLDOWN", "INC", 0, 20);
    await api.registry.skill.add.requirement(320, "SKILL", 3, 3);


    // (Harmony) Skill Tree
    await api.registry.skill.create(401, "KAMI", "PASSIVE", "Patience", 1, 3, "-5% Harvest Drain per level", "images/skills/patience.png");
    await api.registry.skill.add.effect(401, "HARVEST", "DRAIN", "DEC", 0, 50);
    await api.registry.skill.add.requirement(401, "SKILL", 4, 3);
<<<<<<< HEAD
=======

>>>>>>> c4ae50e2
  }


  ////////////////////
  // TRAITS

  async function initTraits(api: AdminAPI) {
    // inits a single type of trait, returns number of traits
    async function initSingle(dataRaw: any, type: string) {
      const data = csvToMap(dataRaw);
      for (let i = 0; i < data.length; i++) {
        await sleepIf();
        api.registry.trait.create(
          data[i].get("Index"), // individual trait index
          data[i].get("Health") ? data[i].get("Health") : 0,
          data[i].get("Power") ? data[i].get("Power") : 0,
          data[i].get("Violence") ? data[i].get("Violence") : 0,
          data[i].get("Harmony") ? data[i].get("Harmony") : 0,
          data[i].get("Slots") ? data[i].get("Slots") : 0,
          data[i].get("Tier") ? data[i].get("Tier") : 0,
          data[i].get("Affinity") ? data[i].get("Affinity").toUpperCase() : "",
          data[i].get("Name"), // name of trait
          type, // type: body, color, etc
        );
      }

      // -1 because max includes 0, should remove this
      return data.length - 1;
    }

    await initSingle(background, "BACKGROUND");
    await initSingle(body, "BODY");
    await initSingle(color, "COLOR");
    await initSingle(face, "FACE");
    await initSingle(hand, "HAND");
  }

  // try to update traits. meant for partial deployments to fill up the gaps
  async function initTraitsWithFail(api: AdminAPI) {
    // inits a single type of trait, returns number of traits
    async function initSingle(dataRaw: any, type: string) {
      const data = csvToMap(dataRaw);
      for (let i = 0; i < data.length; i++) {
        await sleepIf();
        try {
          api.registry.trait.create(
            data[i].get("Index"), // individual trait index
            data[i].get("Health") ? data[i].get("Health") : 0,
            data[i].get("Power") ? data[i].get("Power") : 0,
            data[i].get("Violence") ? data[i].get("Violence") : 0,
            data[i].get("Harmony") ? data[i].get("Harmony") : 0,
            data[i].get("Slots") ? data[i].get("Slots") : 0,
            data[i].get("Tier") ? data[i].get("Tier") : 0,
            data[i].get("Affinity") ? data[i].get("Affinity").toUpperCase() : "",
            data[i].get("Name"), // name of trait
            type, // type: body, color, etc
          );
        } catch { }
      }

      // -1 because max includes 0, should remove this
      return data.length - 1;
    }

    await initSingle(background, "BACKGROUND");
    await initSingle(body, "BODY");
    await initSingle(color, "COLOR");
    await initSingle(face, "FACE");
    await initSingle(hand, "HAND");
  }

  //////////////////////
  // UTILS

  // converts csv to array of maps
  function csvToMap(arr: any) {
    let jsonObj = [];
    let headers = arr[0];
    for (let i = 1; i < arr.length; i++) {
      let data = arr[i];
      let mp = new Map();
      for (let j = 0; j < data.length; j++) {
        mp.set(headers[j].trim(), data[j].trim() ? data[j].trim() : "0");
      }
      jsonObj.push(mp);
    }
    return jsonObj;
  }

  /* 2D CSV to a array of map. This is to parse 2d data in notion (eg droptables)
  * eg: Index | Key   | Tier (Weight)
  *     1     |       |
  *           | 1     | 8
  *           | 2     | 9
  *     2     |       |
  *           | 3     | 6
  * would result in:
  * [
  *   {
  *     Key: [1, 2],
  *     Tier: [8, 9]
  *   },
  *   {
  *    Key: [3],
  *   Tier: [6]
  *   }
  * ]
  **/
  function csv2dToMap(arr: any) {
    let results = [];
    let headers = arr[0];
    for (let i = 1; i < arr.length; i++) {
      let data = arr[i];
      if (data[0] != "") {
        let mp = new Map();
        for (let n = 1; n < headers.length; n++) {
          mp.set(headers[n].trim(), []);
        }
        for (let j = i + 1; j < arr.length && arr[j][0] === ""; j++) {
          data = arr[j];
          for (let k = 1; k < headers.length; k++) {
            mp.get(headers[k].trim()).push(data[k].trim() ? data[k].trim() : "0");
          }
          i = j - 1;
        }
        results.push(mp);
      }
    }
    return results;
  }

  return {
    init: initAll,
    config: {
      init: () => initConfig(createAdminAPI(systems)),
    },
    items: {
      init: () => initItems(createAdminAPI(systems)),
    },
    npcs: {
      init: () => initNpcs(createAdminAPI(systems)),
    },
    nodes: {
      init: () => initNodes(createAdminAPI(systems)),
    },
    quests: {
      init: () => initQuests(createAdminAPI(systems)),
    },
    relationships: {
      init: () => initRelationships(createAdminAPI(systems)),
    },
    rooms: {
      init: () => initRooms(createAdminAPI(systems)),
    },
    skill: {
      init: () => initSkills(createAdminAPI(systems)),
    },
    traits: {
      init: () => initTraits(createAdminAPI(systems)),
      tryInit: () => initTraitsWithFail(createAdminAPI(systems)),
    },
  }

  function sleepIf() {
    if (process.env.MODE == 'OPGOERLI') {
      return new Promise(resolve => setTimeout(resolve, 10000));
    }
  }
}


<|MERGE_RESOLUTION|>--- conflicted
+++ resolved
@@ -287,15 +287,10 @@
     await api.registry.item.create.lootbox(
       item.get('Index'),
       item.get('Name'),
-<<<<<<< HEAD
       item.get('Description'),
       droptables[Number(item.get('Droptable'))].get('Key'),
       droptables[Number(item.get('Droptable'))].get('Tier'),
       item.get('MediaURI')
-=======
-      droptables[Number(item.get('Droptable')) - 1].get('Key'),
-      droptables[Number(item.get('Droptable')) - 1].get('Tier')
->>>>>>> c4ae50e2
     );
   }
 
@@ -564,10 +559,6 @@
     await api.registry.skill.create(401, "KAMI", "PASSIVE", "Patience", 1, 3, "-5% Harvest Drain per level", "images/skills/patience.png");
     await api.registry.skill.add.effect(401, "HARVEST", "DRAIN", "DEC", 0, 50);
     await api.registry.skill.add.requirement(401, "SKILL", 4, 3);
-<<<<<<< HEAD
-=======
-
->>>>>>> c4ae50e2
   }
 
 
