--- conflicted
+++ resolved
@@ -51,15 +51,9 @@
 export function createConfig(externalProvider?: ExternalProvider): SetupContractConfig | undefined {
   let config: NetworkConfig = <NetworkConfig>{};
 
-<<<<<<< HEAD
   switch (import.meta.env.MODE) {
     case 'development':
-      config = createNetworkConfigLocal(externalProvider);
-=======
-  switch (process.env.MODE) {
-    case 'DEV':
       config = createConfigRawLocal(externalProvider);
->>>>>>> f314f00f
       break;
     case 'TEST':
       config = createConfigRawOPSepolia(externalProvider);
