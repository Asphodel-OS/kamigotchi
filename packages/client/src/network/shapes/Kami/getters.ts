--- conflicted
+++ resolved
@@ -1,16 +1,12 @@
-<<<<<<< HEAD
-import { EntityID, EntityIndex, World } from '@mud-classic/recs';
 
-import { Components } from 'network/';
+import { EntityID, EntityIndex,  getComponentValue, HasValue, runQuery, World  } from '@mud-classic/recs';
+
+
 import { getHarvest } from 'network/shapes/Harvest';
 import { getHarvestEntity } from 'network/shapes/Harvest/types';
-=======
-import { EntityID, getComponentValue, HasValue, runQuery, World } from '@mud-classic/recs';
-
 import { formatEntityID } from 'engine/utils';
 import { Components } from 'network/components';
 import { BaseAccount, getBaseAccount, NullAccount } from '../Account';
->>>>>>> 7a25386f
 import { query } from './queries';
 import { getKami, Options } from './types';
 
@@ -56,16 +52,7 @@
   return results.map((index) => getKami(world, components, index, options));
 };
 
-<<<<<<< HEAD
-// get Kami harvesting location
-export const getKamiLocation = (world: World, components: Components, kamiIndex: EntityIndex) => {
-  const harvestEntity = getHarvestEntity(world, world.entities[kamiIndex]);
-  if (harvestEntity) {
-    const harvestInfo = getHarvest(world, components, harvestEntity, { node: true });
 
-    return harvestInfo.state === 'ACTIVE' ? harvestInfo.node?.index : undefined;
-  }
-=======
 ////////////////
 // OTHER GETTERS
 
@@ -84,5 +71,14 @@
   if (!accEntity) return NullAccount;
 
   return getBaseAccount(world, components, accEntity);
->>>>>>> 7a25386f
+};
+  // get Kami harvesting location
+export const getKamiLocation = (world: World, components: Components, kamiIndex: EntityIndex) => {
+  const harvestEntity = getHarvestEntity(world, world.entities[kamiIndex]);
+  if (harvestEntity) {
+    const harvestInfo = getHarvest(world, components, harvestEntity, { node: true });
+
+    return harvestInfo.state === 'ACTIVE' ? harvestInfo.node?.index : undefined;
+  }
+
 };